import os
import tempfile
from typing import Dict, Optional

import pytest
from transformers import LlamaConfig, LlamaForCausalLM

from mergekit.config import (
    InputModelDefinition,
    InputSliceDefinition,
    MergeConfiguration,
    OutputSliceDefinition,
    ParameterSetting,
)
<<<<<<< HEAD
from mergekit.merge import run_merge
from mergekit.options import MergeOptions
=======
from mergekit.io.lazy_tensor_loader import LazyTensorLoader, ShardedTensorIndex
from mergekit.merge import MergeOptions, run_merge
>>>>>>> 1011ef3a


def make_picollama(path: str):
    cfg = LlamaConfig(
        vocab_size=64,
        hidden_size=32,
        intermediate_size=48,
        num_attention_heads=16,
        num_hidden_layers=2,
    )
    model = LlamaForCausalLM(cfg)
    model.save_pretrained(path, safe_serialization=True)
    return str(path)


@pytest.fixture(scope="session")
def model_a(tmp_path_factory):
    return make_picollama(tmp_path_factory.mktemp("model_a"))


@pytest.fixture(scope="session")
def model_b(tmp_path_factory):
    return make_picollama(tmp_path_factory.mktemp("model_b"))


@pytest.fixture(scope="session")
def model_c(tmp_path_factory):
    return make_picollama(tmp_path_factory.mktemp("model_c"))


class TestMerges:
    def test_gpt2_copy(self):
        config = MergeConfiguration(
            merge_method="passthrough",
            models=[InputModelDefinition(model="gpt2")],
            dtype="bfloat16",
        )
        self.run_and_check_merge(config)

    def test_gpt2_stack(self):
        config = MergeConfiguration(
            merge_method="passthrough",
            slices=[
                OutputSliceDefinition(
                    sources=[InputSliceDefinition(model="gpt2", layer_range=[0, 12])]
                    * 2
                )
            ],
            dtype="bfloat16",
        )
        self.run_and_check_merge(config)

    def test_linear_merge(self, model_a, model_b):
        config = self.two_model_config(model_a, model_b, merge_method="linear")
        self.run_and_check_merge(config)

    def test_slerp_merge(self, model_a, model_b):
        config = self.two_model_config(
            model_a, model_b, merge_method="slerp", base_model=model_a
        )
        config.parameters = {"t": 0.35}
        self.run_and_check_merge(config)

    def test_task_arithmetic_merge(self, model_a, model_b, model_c):
        config = self.two_model_config(
            model_a, model_b, merge_method="task_arithmetic", base_model=model_c
        )
        self.run_and_check_merge(config)

    def test_ties_merge(self, model_a, model_b, model_c):
        config = self.two_model_config(
            model_a,
            model_b,
            merge_method="ties",
            base_model=model_c,
            params={"density": 0.3},
        )
        self.run_and_check_merge(config)

    def test_dare_ties_merge(self, model_a, model_b, model_c):
        config = self.two_model_config(
            model_a,
            model_b,
            merge_method="dare_ties",
            base_model=model_c,
            params={"density": 0.66},
        )
        self.run_and_check_merge(config)

    def run_and_check_merge(self, config: MergeConfiguration):
        with tempfile.TemporaryDirectory() as tmpdir:
            run_merge(config, out_path=tmpdir, options=MergeOptions())
            assert os.path.exists(
                os.path.join(tmpdir, "model.safetensors.index.json")
            ), "No index file for merge"
            assert os.path.exists(
                os.path.join(tmpdir, "config.json")
            ), "No config json produced by merge"

            # check for NaN in output
            loader = LazyTensorLoader(
                ShardedTensorIndex.from_disk(tmpdir), lazy_unpickle=False
            )
            tp = loader.index.tensor_paths
            sorted_tensors = sorted(tp.keys(), key=lambda k: tp[k])
            for tensor_name in sorted_tensors:
                tensor = loader.get_tensor(tensor_name)
                has_nan = tensor.view(-1).isnan().any()
                assert not has_nan, "Output contains NaN"

    def two_model_config(
        self,
        model_a,
        model_b,
        merge_method: str,
        base_model: Optional[str] = None,
        params: Optional[Dict[str, ParameterSetting]] = None,
    ):
        config = MergeConfiguration(
            merge_method=merge_method,
            base_model=base_model,
            models=[
                InputModelDefinition(
                    model=model_a,
                    parameters={"weight": 0.6},
                ),
                InputModelDefinition(
                    model=model_b,
                    parameters={"weight": 0.4},
                ),
            ],
            dtype="bfloat16",
            parameters=params,
        )

        return config<|MERGE_RESOLUTION|>--- conflicted
+++ resolved
@@ -12,13 +12,9 @@
     OutputSliceDefinition,
     ParameterSetting,
 )
-<<<<<<< HEAD
+from mergekit.io.lazy_tensor_loader import LazyTensorLoader, ShardedTensorIndex
 from mergekit.merge import run_merge
 from mergekit.options import MergeOptions
-=======
-from mergekit.io.lazy_tensor_loader import LazyTensorLoader, ShardedTensorIndex
-from mergekit.merge import MergeOptions, run_merge
->>>>>>> 1011ef3a
 
 
 def make_picollama(path: str):
