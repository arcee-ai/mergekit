--- conflicted
+++ resolved
@@ -91,7 +91,6 @@
 testpaths = ["tests"]
 
 [dependency-groups]
-<<<<<<< HEAD
 test = [
     "pytest~=8.3.5",
 ]
@@ -99,8 +98,4 @@
     "black~=24.10.0",
     "isort~=5.13.2",
     "pre-commit~=4.1.0",
-]
-=======
-test = ["pytest~=8.3.5"]
-dev = ["black~=24.10.0", "isort~=5.13.2", "pre-commit~=4.1.0"]
->>>>>>> 4da40d20
+]