[build-system]
requires = ["setuptools"]
build-backend = "setuptools.build_meta"

[project]
name = "mergekit"
description = "Tools for merging pre-trained large language models"
readme = "README.md"
license = { text = "LGPL-3.0-or-later" }
<<<<<<< HEAD
version = "0.0.3.1"
=======
version = "0.0.3.2"
>>>>>>> e8b982bc
authors = [{ name = "Charles Goddard", email = "chargoddard@gmail.com" }]
dependencies = [
    "torch>=2.0.0",
    "tqdm==4.66.1",
    "click==8.1.7",
    "safetensors==0.4.1",
    "accelerate==0.25.0",
    "pydantic==2.5.3",
    "transformers",
    "huggingface_hub",
    "peft",
    "typing-extensions",
    "sentencepiece",
    "protobuf",
]

[project.optional-dependencies]
dev = ["black~=23.11.0", "isort~=5.12.0", "pre-commit~=3.5.0"]
<<<<<<< HEAD
test = ["pytest~=7.4.3"]
=======
test = ["pytest~=7.4.4"]
>>>>>>> e8b982bc

[project.urls]
repository = "https://github.com/cg123/mergekit"


[project.scripts]
mergekit-yaml = "mergekit.scripts.run_yaml:main"
mergekit-legacy = "mergekit.scripts.legacy:main"
mergekit-layershuffle = "mergekit.scripts.layershuffle:main"
bakllama = "mergekit.scripts.bakllama:main"

[tool.setuptools]
packages = ["mergekit"]

[tool.isort]
profile = "black"

[tool.black]
line-length = 88
target-version = ['py37']
include = '\.pyi?$'

<<<<<<< HEAD

=======
>>>>>>> e8b982bc
[tool.pytest.ini_options]
minversion = "6.0"
filterwarnings = [
    "ignore::pydantic.PydanticDeprecatedSince20:huggingface_hub.*:",
]
testpaths = ["tests"]<|MERGE_RESOLUTION|>--- conflicted
+++ resolved
@@ -7,11 +7,7 @@
 description = "Tools for merging pre-trained large language models"
 readme = "README.md"
 license = { text = "LGPL-3.0-or-later" }
-<<<<<<< HEAD
-version = "0.0.3.1"
-=======
 version = "0.0.3.2"
->>>>>>> e8b982bc
 authors = [{ name = "Charles Goddard", email = "chargoddard@gmail.com" }]
 dependencies = [
     "torch>=2.0.0",
@@ -30,11 +26,7 @@
 
 [project.optional-dependencies]
 dev = ["black~=23.11.0", "isort~=5.12.0", "pre-commit~=3.5.0"]
-<<<<<<< HEAD
-test = ["pytest~=7.4.3"]
-=======
 test = ["pytest~=7.4.4"]
->>>>>>> e8b982bc
 
 [project.urls]
 repository = "https://github.com/cg123/mergekit"
@@ -57,10 +49,6 @@
 target-version = ['py37']
 include = '\.pyi?$'
 
-<<<<<<< HEAD
-
-=======
->>>>>>> e8b982bc
 [tool.pytest.ini_options]
 minversion = "6.0"
 filterwarnings = [
