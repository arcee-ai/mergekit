--- conflicted
+++ resolved
@@ -6,7 +6,6 @@
 import logging
 import os
 import shutil
-import warnings
 from collections import Counter
 from typing import Optional
 
@@ -14,12 +13,9 @@
 import transformers
 
 from mergekit._data import chat_templates
-<<<<<<< HEAD
 from mergekit.architecture import ModelArchitecture, get_architecture_info
-=======
-from mergekit.architecture import ArchitectureInfo, ArchitectureInfoUtils
->>>>>>> 5dc80236
 from mergekit.card import generate_card
+from mergekit.common import set_config_value
 from mergekit.config import MergeConfiguration
 from mergekit.graph import Executor
 from mergekit.io.tasks import LoaderCache
@@ -43,7 +39,7 @@
     if not merge_config.models and not merge_config.slices:
         raise RuntimeError("No output requested")
 
-    arch_info = _load_arch_info(merge_config, options)
+    arch_info = get_architecture_info(merge_config, options)
 
     # initialize loader cache and set options
     loader_cache = LoaderCache()
@@ -261,18 +257,10 @@
                 s.sources[0].layer_range[1] - s.sources[0].layer_range[0]
                 for s in module_def.slices
             )
-<<<<<<< HEAD
         elif config.slices:
             module_layers[module_name] = sum(
                 s.sources[0].layer_range[1] - s.sources[0].layer_range[0]
                 for s in config.slices
-=======
-            setattr(res, arch_info.num_layers_config_key(), num_layers)
-        except Exception as e:
-            logger.warning(
-                "Unable to set number of layers in output config - you may need to manually correct it.",
-                exc_info=e,
->>>>>>> 5dc80236
             )
 
     if module_layers:
@@ -280,9 +268,9 @@
             try:
                 module_info = arch_info.modules[module_name]
                 cfg_key = module_info.architecture.num_layers_config_key()
-                setattr(res, cfg_key, module_layers[module_name])
+                set_config_value(res, cfg_key, module_layers[module_name])
             except Exception as e:
-                logging.warning(
+                logger.warning(
                     f"Unable to set number of layers for module {module_name} in output config "
                     "- you may need to manually correct it.",
                     exc_info=e,
@@ -308,32 +296,4 @@
         )
 
 
-def _load_arch_info(
-    merge_config: MergeConfiguration, options: MergeOptions
-) -> ArchitectureInfo:
-    """
-    Loads architecture information, handling cases where models lack predefined architecture info.
-    """
-    model_arch_info = [
-        ArchitectureInfoUtils.get_architecture_info(
-            m.config(trust_remote_code=options.trust_remote_code)
-        )
-        for m in merge_config.referenced_models()
-    ]
-
-    if all(a is not None for a in model_arch_info):
-        if not options.allow_crimes and not all(
-            a == model_arch_info[0] for a in model_arch_info[1:]
-        ):
-            raise RuntimeError(
-                "Must specify --allow-crimes to attempt to mix different architectures"
-            )
-        return model_arch_info[0]
-    else:
-        warnings.warn("Attempting Automatic Merge.")
-        model_arch_info = ArchitectureInfoUtils.infer_architecture_info(merge_config)
-
-    return model_arch_info
-
-
 __all__ = ["MergeOptions", "run_merge"]