# Copyright (C) 2024 Charles O. Goddard
#
# This software is free software: you can redistribute it and/or
# modify it under the terms of the GNU Lesser General Public License as
# published by the Free Software Foundation, either version 3 of the
# License, or (at your option) any later version.
#
# This software is distributed in the hope that it will be useful, but
# WITHOUT ANY WARRANTY; without even the implied warranty of
# MERCHANTABILITY or FITNESS FOR A PARTICULAR PURPOSE. See the GNU
# Lesser General Public License for more details.
#
# You should have received a copy of the GNU Lesser General Public License
# along with this program. If not, see http://www.gnu.org/licenses/.

import logging
from functools import lru_cache
from typing import Any, List, Optional, Tuple

from mergekit import merge_methods
from mergekit.architecture import (
    ArchitectureInfo,
    ConfiguredArchitectureInfo,
    WeightInfo,
)
from mergekit.common import ImmutableMap, ModelReference
from mergekit.config import (
    ConfigReader,
    InputSliceDefinition,
    MergeConfiguration,
    OutputSliceDefinition,
)
from mergekit.graph import Task
from mergekit.io.tasks import (
    FinalizeModel,
    GatherTensors,
    LoaderCache,
    ReturnTensor,
    SaveTensor,
    TensorWriterTask,
)
from mergekit.merge_methods import MergeMethod
from mergekit.merge_methods.tokenizer_permute import TokenizerPermutationMerge
from mergekit.options import MergeOptions
from mergekit.tokenizer import BuildTokenizer


class MergePlanner:
    config: MergeConfiguration
    arch_info: ArchitectureInfo
    options: MergeOptions
    out_model_config: Any
    _method: MergeMethod
    _tensors: List[Tuple[WeightInfo, Task]]
    _current_layers: int = 0
    _tokenizer_task: Optional[BuildTokenizer] = None

    def __init__(
        self,
        config: MergeConfiguration,
        arch_info: ArchitectureInfo,
        options: MergeOptions,
        out_model_config: Any,
    ):
        self.config = config
        self.arch_info = arch_info
        self.options = options
        self.out_model_config = out_model_config
        self._method = merge_methods.get(config.merge_method)

        if config.tokenizer_source:
            self._tokenizer_task = BuildTokenizer(
                base_model=config.base_model,
                referenced_models=tuple(config.referenced_models()),
                tokenizer_source=config.tokenizer_source,
                trust_remote_code=options.trust_remote_code,
            )

    @lru_cache
    def model_arch_info(self, model: ModelReference):
        return ConfiguredArchitectureInfo(
            info=self.arch_info,
            config=model.config(trust_remote_code=self.options.trust_remote_code),
        )

    def normalize_config(self):
        base_model = self.config.base_model

        # if models to merge are specified instead of output slices, compute them
        if self.config.models:
            if self.config.slices:
                raise RuntimeError(
                    "Must specify either models to merge or output slices"
                )

            slices_in = []
            base_included = False

            for model_in in self.config.models:
                if base_model and model_in.model == base_model:
                    base_included = True

                model_info = self.model_arch_info(model_in.model)
                slices_in.append(
                    InputSliceDefinition(
                        layer_range=[0, model_info.num_layers()],
                        model=model_in.model,
                        parameters=model_in.parameters,
                    )
                )

            if base_model and not base_included:
                logging.info("Base model specified but not in input models - adding")
                base_info = self.model_arch_info(base_model)
                slices_in.append(
                    InputSliceDefinition(
                        layer_range=[0, base_info.num_layers()],
                        model=base_model,
                    )
                )

            self.config.slices = [OutputSliceDefinition(sources=slices_in)]
            self.config.models = None

    def plan_tensor(
        self,
        weight: WeightInfo,
        weights_in: List[WeightInfo],
        models: List[ModelReference],
        cfg_reader: ConfigReader,
    ):
        if weight.optional:
            # check if any input weights are present
            any_weight = False
            for model, w_in in zip(models, weights_in):
                index = LoaderCache().get(model).index
                if w_in.name in index.tensor_paths:
                    any_weight = True
                    break

            if not any_weight:
                logging.info(f"Skipping optional weight {weight.name}")
                return

        tensor_merge_method = self._method
        if self._tokenizer_task and weight.is_embed:
            tensor_merge_method = TokenizerPermutationMerge(
                tokenizer_task=self._tokenizer_task
            )

        cfg_g = cfg_reader.for_tensor(weight.name)
        global_params = {}
        for p in tensor_merge_method.parameters():
            global_params[p.name] = cfg_g.parameter(
                p.name, model=None, required=p.required, default=p.default_value
            )

        base_model = cfg_reader.base_model

        tensor_params = {}
        for model, weight_in in zip(models, weights_in):
            is_base = model == base_model
            tensor_params[model] = {}
            cfg_m = cfg_reader.for_tensor(weight_in.name)
            for p in tensor_merge_method.tensor_parameters():
                tensor_params[model][p.name] = cfg_m.parameter(
                    p.name,
                    model=model,
                    required=p.required and not is_base,
                    default=p.default_value,
                )

        gather_tensors = GatherTensors(
            weight_info=ImmutableMap(data=dict(zip(models, weights_in))),
            dtype=self.config.dtype,
            device="cuda" if self.options.read_to_gpu else None,
        )

        tensor_task = tensor_merge_method.make_task(
            output_weight=weight,
            tensors=gather_tensors,
            parameters=ImmutableMap(data=global_params),
            tensor_parameters=ImmutableMap(
                data={
                    key: ImmutableMap(data=tensor_params[key]) for key in tensor_params
                }
            ),
            base_model=base_model,
        )
<<<<<<< HEAD
        self._tensors.append((weight, tensor_task))
=======
        save_task = SaveTensor(
            tensor_name=weight.name,
            tensor_task=tensor_task,
            writer_task=self._writer_task,
            clone=self.options.clone_tensors,
            optional=weight.optional,
            dtype=weight.force_dtype,
        )
        self._tasks.append(save_task)
>>>>>>> 215f767d

    def plan_layer(
        self,
        sources: List[InputSliceDefinition],
        layer_offset: int,
        t: float,
        cfg_reader: ConfigReader,
    ):
        weights_out: List[WeightInfo] = self.arch_info.layer_weights(
            index=self._current_layers,
            config=self.out_model_config,
        )
        weights_in: List[List[WeightInfo]] = [
            self.model_arch_info(s.model).layer_weights(
                index=s.layer_range[0] + layer_offset
            )
            for s in sources
        ]

        for idx, w_o in enumerate(weights_out):
            self.plan_tensor(
                weight=w_o,
                weights_in=[weights_in[j][idx] for j in range(len(weights_in))],
                models=[s.model for s in sources],
                cfg_reader=cfg_reader.with_t(t),
            )

        self._current_layers += 1

    def plan_slice(self, definition: OutputSliceDefinition):
        slice_lengths = [
            s.layer_range[1] - s.layer_range[0] for s in definition.sources
        ]
        if not all(s == slice_lengths[0] for s in slice_lengths):
            raise RuntimeError(
                "All inputs to a slice must contain the same number of layers"
            )
        num_layers = slice_lengths[0]

        cfg_reader = ConfigReader(config=self.config, slice_out=definition, t=0)
        for idx in range(num_layers):
            # compute t for interpolated gradients
            if num_layers > 1:
                t = idx / (num_layers - 1)
            else:
                t = 1

            self.plan_layer(
                definition.sources,
                layer_offset=idx,
                t=t,
                cfg_reader=cfg_reader,
            )

    def plan_to_disk(self, out_path: str) -> List[Task]:
        """Plan the merge to be streamed to disk, returning a list of tasks."""
        self._plan()

        writer_task = TensorWriterTask(
            out_path=out_path,
            max_shard_size=self.options.out_shard_size,
            safe_serialization=self.options.safe_serialization,
        )
        save_tasks = []
        for weight, tensor_task in self._tensors:
            save_tasks.append(
                SaveTensor(
                    tensor_name=weight.name,
                    tensor_task=tensor_task,
                    writer_task=writer_task,
                    clone=self.options.clone_tensors,
                    optional=weight.optional,
                )
            )
        finalize = FinalizeModel(
            tensor_save_tasks=tuple(save_tasks), writer_task=writer_task
        )

        res = save_tasks + [finalize]
        if self._tokenizer_task:
            res.append(self._tokenizer_task)
        return res

    def plan_in_memory(self) -> List[ReturnTensor]:
        """Plan the merge to be performed in memory."""
        self._plan()
        return [ReturnTensor(weight_info=w, tensor_task=t) for w, t in self._tensors]

    def _plan(self):
        self.normalize_config()
        self._tensors = []

        for weight_info in self.arch_info.pre_weights(config=self.out_model_config):
            self.plan_tensor(
                weight_info,
                [weight_info] * len(self.config.slices[0].sources),
                [s.model for s in self.config.slices[0].sources],
                ConfigReader(
                    config=self.config,
                    t=0,
                    tensor_name=weight_info.name,
                ).for_out_slice(self.config.slices[0]),
            )

        for out_slice in self.config.slices:
            self.plan_slice(out_slice)

        for weight_info in self.arch_info.post_weights(config=self.out_model_config):
            self.plan_tensor(
                weight_info,
                [weight_info] * len(self.config.slices[-1].sources),
                [s.model for s in self.config.slices[-1].sources],
                ConfigReader(
                    config=self.config,
                    t=1,
                    tensor_name=weight_info.name,
                ).for_out_slice(self.config.slices[-1]),
            )<|MERGE_RESOLUTION|>--- conflicted
+++ resolved
@@ -187,19 +187,7 @@
             ),
             base_model=base_model,
         )
-<<<<<<< HEAD
         self._tensors.append((weight, tensor_task))
-=======
-        save_task = SaveTensor(
-            tensor_name=weight.name,
-            tensor_task=tensor_task,
-            writer_task=self._writer_task,
-            clone=self.options.clone_tensors,
-            optional=weight.optional,
-            dtype=weight.force_dtype,
-        )
-        self._tasks.append(save_task)
->>>>>>> 215f767d
 
     def plan_layer(
         self,
@@ -272,6 +260,7 @@
                     writer_task=writer_task,
                     clone=self.options.clone_tensors,
                     optional=weight.optional,
+                    dtype=weight.force_dtype,
                 )
             )
         finalize = FinalizeModel(
