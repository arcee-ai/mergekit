--- conflicted
+++ resolved
@@ -14,24 +14,16 @@
 # along with this program. If not, see http://www.gnu.org/licenses/.
 
 import logging
-<<<<<<< HEAD
 import os
 from functools import lru_cache
-from typing import Dict, List, Optional
-
-from mergekit import merge_methods
-from mergekit.architecture import ModelArchitecture, WeightInfo
-=======
-from functools import lru_cache
-from typing import Any, List, Optional
+from typing import Any, Dict, List, Optional
 
 from mergekit import merge_methods
 from mergekit.architecture import (
-    ArchitectureInfo,
-    ConfiguredArchitectureInfo,
+    ModelArchitecture,
+    ModuleConfiguredArchitecture,
     WeightInfo,
 )
->>>>>>> 463f1d99
 from mergekit.common import ImmutableMap, ModelReference
 from mergekit.config import (
     ConfigReader,
@@ -50,22 +42,15 @@
 
 class MergePlanner:
     config: MergeConfiguration
-<<<<<<< HEAD
     arch_info: ModelArchitecture
     options: MergeOptions
+    out_model_config: Any
     out_path: str
-=======
-    arch_info: ArchitectureInfo
-    clone_tensors: bool
-    trust_remote_code: bool
-    out_model_config: Any
->>>>>>> 463f1d99
-    _writer_task: TensorWriterTask
-    _tensor_save_tasks: Dict[TensorWriterTask, List[SaveTensor]]
     _method: MergeMethod
     _tasks: List[Task] = []
     _current_module_layers: int = 0
     _tokenizer_task: Optional[BuildTokenizer] = None
+    _tensor_save_tasks: Dict[TensorWriterTask, List[SaveTensor]]
 
     def __init__(
         self,
@@ -77,15 +62,15 @@
     ):
         self.config = config
         self.arch_info = arch_info
-<<<<<<< HEAD
         self.options = options
+        self.out_model_config = out_model_config
         self.out_path = out_path
-=======
-        self.clone_tensors = options.clone_tensors
-        self.trust_remote_code = options.trust_remote_code
-        self.out_model_config = out_model_config
->>>>>>> 463f1d99
         self._method = merge_methods.get(config.merge_method)
+        self._writer_task = TensorWriterTask(
+            out_path=out_path,
+            max_shard_size=options.out_shard_size,
+            safe_serialization=options.safe_serialization,
+        )
         self._tensor_save_tasks = {}
 
         if config.tokenizer_source:
@@ -97,99 +82,13 @@
             )
 
     @lru_cache
-    def model_arch_info(self, model: ModelReference):
-        return ConfiguredArchitectureInfo(
-            info=self.arch_info,
-            config=model.config(trust_remote_code=self.trust_remote_code),
-        )
-
-    def normalize_config(self):
-        base_model = self.config.base_model
-
-        # models -> modules.models
-        if self.config.models:
-            self.config.modules = {}
-            for module_name in self.arch_info.modules:
-                self.config.modules[module_name] = OutputModuleDefinition(
-                    name=module_name, models=self.config.models
-                )
-            self.config.models = None
-
-        # slices -> modules.slices
-        if self.config.slices:
-            if len(self.arch_info.modules) != 1:
-                raise RuntimeError(
-                    "Model has multiple modules, must use modules: syntax"
-                )
-            module_name = list(self.arch_info.modules.keys())[0]
-            self.config.modules = {
-                module_name: OutputModuleDefinition(slices=self.config.slices)
-            }
-            self.config.slices = None
-
-        # modules.models -> modules.slices
-        for module_name in self.config.modules:
-            module_out = self.config.modules[module_name]
-            num_layers_key = (
-                self.arch_info.modules[module_name].config_prefix or ""
-            ) + self.arch_info.modules[module_name].architecture.num_layers_config_key()
-
-            if module_out.models:
-                slices_in = []
-                base_included = False
-
-<<<<<<< HEAD
-                for model_in in module_out.models:
-                    if base_model and model_in.model == base_model:
-                        base_included = True
-
-                    model_cfg = model_in.model.config(
-                        trust_remote_code=self.options.trust_remote_code
-                    )
-                    num_layers = int(getattr(model_cfg, num_layers_key))
-                    slices_in.append(
-                        InputSliceDefinition(
-                            layer_range=[0, num_layers],
-                            model=model_in.model,
-                            parameters=model_in.parameters,
-                        )
-=======
-                model_info = self.model_arch_info(model_in.model)
-                slices_in.append(
-                    InputSliceDefinition(
-                        layer_range=[0, model_info.num_layers()],
-                        model=model_in.model,
-                        parameters=model_in.parameters,
->>>>>>> 463f1d99
-                    )
-
-<<<<<<< HEAD
-                if base_model and not base_included:
-                    logging.info(
-                        "Base model specified but not in input models - adding"
-                    )
-                    base_cfg = base_model.config(
-                        trust_remote_code=self.options.trust_remote_code
-                    )
-                    num_layers = int(getattr(base_cfg, num_layers_key))
-                    slices_in.append(
-                        InputSliceDefinition(
-                            layer_range=[0, num_layers],
-                            model=base_model,
-                        )
-=======
-            if base_model and not base_included:
-                logging.info("Base model specified but not in input models - adding")
-                base_info = self.model_arch_info(base_model)
-                slices_in.append(
-                    InputSliceDefinition(
-                        layer_range=[0, base_info.num_layers()],
-                        model=base_model,
->>>>>>> 463f1d99
-                    )
-
-                module_out.slices = [OutputSliceDefinition(sources=slices_in)]
-                module_out.models = None
+    def _model_module_arch(self, model: ModelReference, module_name: str):
+        module_def = self.arch_info.modules[module_name]
+        return ModuleConfiguredArchitecture(
+            info=module_def.architecture,
+            config=model.config(trust_remote_code=self.options.trust_remote_code),
+            weight_prefix=module_def.weight_prefix,
+        )
 
     @lru_cache
     def _tensor_writer(self, subfolder: Optional[str] = None):
@@ -202,6 +101,73 @@
             safe_serialization=self.options.safe_serialization,
         )
 
+    def normalize_config(self):
+        base_model = self.config.base_model
+
+        # models -> modules.models
+        if self.config.models:
+            self.config.modules = {}
+            for module_name in self.arch_info.modules:
+                self.config.modules[module_name] = OutputModuleDefinition(
+                    name=module_name, models=self.config.models
+                )
+            self.config.models = None
+
+        # slices -> modules.slices
+        if self.config.slices:
+            if len(self.arch_info.modules) != 1:
+                raise RuntimeError(
+                    "Model has multiple modules, must use modules: config syntax"
+                )
+            module_name = list(self.arch_info.modules.keys())[0]
+            self.config.modules = {
+                module_name: OutputModuleDefinition(slices=self.config.slices)
+            }
+            self.config.slices = None
+
+        # modules.models -> modules.slices
+        for module_name in self.config.modules:
+            module_out = self.config.modules[module_name]
+            module_arch = self.arch_info.modules[module_name].architecture
+
+            if module_out.models:
+                slices_in = []
+                base_included = False
+
+                for model_in in module_out.models:
+                    if base_model and model_in.model == base_model:
+                        base_included = True
+
+                    model_cfg = model_in.model.config(
+                        trust_remote_code=self.options.trust_remote_code
+                    )
+                    num_layers = module_arch.num_layers(model_cfg)
+                    slices_in.append(
+                        InputSliceDefinition(
+                            layer_range=[0, num_layers],
+                            model=model_in.model,
+                            parameters=model_in.parameters,
+                        )
+                    )
+
+                if base_model and not base_included:
+                    logging.info(
+                        "Base model specified but not in input models - adding"
+                    )
+                    base_cfg = base_model.config(
+                        trust_remote_code=self.options.trust_remote_code
+                    )
+                    num_layers = module_arch.num_layers(base_cfg)
+                    slices_in.append(
+                        InputSliceDefinition(
+                            layer_range=[0, num_layers],
+                            model=base_model,
+                        )
+                    )
+
+                module_out.slices = [OutputSliceDefinition(sources=slices_in)]
+                module_out.models = None
+
     def plan_tensor(
         self,
         weight: WeightInfo,
@@ -209,7 +175,6 @@
         models: List[ModelReference],
         cfg_reader: ConfigReader,
         tensor_writer: TensorWriterTask,
-        is_embed: bool = False,
     ):
         tensor_merge_method = self._method
         if self._tokenizer_task and weight.is_embed:
@@ -272,52 +237,26 @@
         cfg_reader: ConfigReader,
         module_name: str,
     ):
-<<<<<<< HEAD
         module_arch_def = self.arch_info.modules[module_name]
         weights_out: List[WeightInfo] = module_arch_def.architecture.layer_weights(
-            index=self._current_module_layers
+            index=self._current_module_layers,
+            config=self.out_model_config,
         )
         weights_in: List[List[WeightInfo]] = [
-            module_arch_def.architecture.layer_weights(
-=======
-        weights_out: List[WeightInfo] = self.arch_info.layer_weights(
-            index=self._current_layers,
-            config=self.out_model_config,
-        )
-        weights_in: List[List[WeightInfo]] = [
-            self.model_arch_info(s.model).layer_weights(
->>>>>>> 463f1d99
+            self._model_module_arch(s.model, module_name).layer_weights(
                 index=s.layer_range[0] + layer_offset
             )
             for s in sources
         ]
-<<<<<<< HEAD
-        for idx, w_o in enumerate(weights_out):
-            self.plan_tensor(
-                name=w_o.prefixed_name(prefix=module_arch_def.weight_prefix),
-                names_in=[
-                    weights_in[j][idx].prefixed_name(
-                        prefix=module_arch_def.weight_prefix
-                    )
-                    for j in range(len(weights_in))
-                ],
-=======
 
         for idx, w_o in enumerate(weights_out):
             self.plan_tensor(
                 weight=w_o,
                 weights_in=[weights_in[j][idx] for j in range(len(weights_in))],
->>>>>>> 463f1d99
                 models=[s.model for s in sources],
                 cfg_reader=cfg_reader.with_t(t),
                 tensor_writer=self._tensor_writer(subfolder=module_arch_def.subfolder),
-                is_embed=w_o.is_embed,
-            )
-<<<<<<< HEAD
-=======
-
-        self._current_layers += 1
->>>>>>> 463f1d99
+            )
 
         self._current_module_layers += 1
 
@@ -337,7 +276,7 @@
         num_layers = slice_lengths[0]
 
         cfg_reader = ConfigReader(
-            config=self.config, slice_out=definition, module=module_def, t=0
+            config=self.config, slice_out=definition, t=0, module=module_def
         )
         for idx in range(num_layers):
             # compute t for interpolated gradients
@@ -357,35 +296,20 @@
     def plan_module(self, module_name: str, definition: OutputModuleDefinition):
         self._current_module_layers = 0
 
-<<<<<<< HEAD
         module_arch_def = self.arch_info.modules[module_name]
         config_reader = ConfigReader(config=self.config, t=0, module=definition)
 
-        for weight_info in module_arch_def.architecture.pre_weights():
-            weight_name = weight_info.prefixed_name(
-                prefix=module_arch_def.weight_prefix
-            )
+        for weight_info in module_arch_def.architecture.pre_weights(
+            self.out_model_config
+        ):
             self.plan_tensor(
-                weight_name,
-                [weight_name] * len(definition.slices[0].sources),
+                weight_info,
+                [weight_info] * len(definition.slices[0].sources),
                 [s.model for s in definition.slices[0].sources],
-                config_reader.for_tensor(tensor_name=weight_name).for_out_slice(
+                config_reader.for_tensor(tensor_name=weight_info.name).for_out_slice(
                     definition.slices[0]
                 ),
                 tensor_writer=self._tensor_writer(subfolder=module_arch_def.subfolder),
-                is_embed=weight_info.is_embed,
-=======
-        for weight_info in self.arch_info.pre_weights(config=self.out_model_config):
-            self.plan_tensor(
-                weight_info,
-                [weight_info] * len(self.config.slices[0].sources),
-                [s.model for s in self.config.slices[0].sources],
-                ConfigReader(
-                    config=self.config,
-                    t=0,
-                    tensor_name=weight_info.name,
-                ).for_out_slice(self.config.slices[0]),
->>>>>>> 463f1d99
             )
 
         for out_slice in definition.slices:
@@ -395,32 +319,17 @@
                 module_name=module_name,
             )
 
-<<<<<<< HEAD
-        for weight_info in module_arch_def.architecture.post_weights():
-            weight_name = weight_info.prefixed_name(
-                prefix=module_arch_def.weight_prefix
-            )
+        for weight_info in module_arch_def.architecture.post_weights(
+            self.out_model_config
+        ):
             self.plan_tensor(
-                weight_name,
-                [weight_name] * len(definition.slices[-1].sources),
+                weight_info,
+                [weight_info] * len(definition.slices[0].sources),
                 [s.model for s in definition.slices[-1].sources],
-                config_reader.for_tensor(tensor_name=weight_name).for_out_slice(
+                config_reader.for_tensor(tensor_name=weight_info.name).for_out_slice(
                     definition.slices[-1]
                 ),
                 tensor_writer=self._tensor_writer(subfolder=module_arch_def.subfolder),
-                is_embed=weight_info.is_embed,
-=======
-        for weight_info in self.arch_info.post_weights(config=self.out_model_config):
-            self.plan_tensor(
-                weight_info,
-                [weight_info] * len(self.config.slices[-1].sources),
-                [s.model for s in self.config.slices[-1].sources],
-                ConfigReader(
-                    config=self.config,
-                    t=1,
-                    tensor_name=weight_info.name,
-                ).for_out_slice(self.config.slices[-1]),
->>>>>>> 463f1d99
             )
 
     def plan(self):
@@ -430,13 +339,11 @@
         for module_name in self.config.modules:
             self.plan_module(module_name, self.config.modules[module_name])
 
-        for writer in self._tensor_save_tasks:
-            self._tasks.append(
-                FinalizeModel(
-                    tensor_save_tasks=tuple(self._tensor_save_tasks[writer]),
-                    writer_task=writer,
-                )
-            )
+        self._tasks.append(
+            FinalizeModel(
+                tensor_save_tasks=tuple(self._tasks), writer_task=self._writer_task
+            )
+        )
         res = list(self._tasks)
         if self._tokenizer_task:
             res.append(self._tokenizer_task)
