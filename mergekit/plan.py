# Copyright (C) 2024 Charles O. Goddard
#
# This software is free software: you can redistribute it and/or
# modify it under the terms of the GNU Lesser General Public License as
# published by the Free Software Foundation, either version 3 of the
# License, or (at your option) any later version.
#
# This software is distributed in the hope that it will be useful, but
# WITHOUT ANY WARRANTY; without even the implied warranty of
# MERCHANTABILITY or FITNESS FOR A PARTICULAR PURPOSE. See the GNU
# Lesser General Public License for more details.
#
# You should have received a copy of the GNU Lesser General Public License
# along with this program. If not, see http://www.gnu.org/licenses/.

import logging
from functools import lru_cache
from typing import Any, List, Optional, Tuple

from mergekit import merge_methods, metric_methods
from mergekit.architecture import (
    ArchitectureInfo,
    ConfiguredArchitectureInfo,
    WeightInfo,
)
from mergekit.common import ImmutableMap, ModelReference
from mergekit.config import (
    ConfigReader,
    InputSliceDefinition,
    MergeConfiguration,
    OutputSliceDefinition,
)
from mergekit.graph import Task
from mergekit.io.tasks import (
    FinalizeModel,
    GatherTensors,
    LoaderCache,
    ReturnTensor,
    SaveTensor,
    TensorWriterTask,
)
from mergekit.merge_methods import MergeMethod
from mergekit.metric_methods import MetricMethod
from mergekit.merge_methods.tokenizer_permute import TokenizerPermutationMerge
from mergekit.options import MergeOptions
from mergekit.tokenizer import BuildTokenizer


class MergePlanner:
    config: MergeConfiguration
    arch_info: ArchitectureInfo
    options: MergeOptions
    out_model_config: Any
    _method: MergeMethod
    _tensors: List[Tuple[WeightInfo, Task]]
    _current_layers: int = 0
    _tokenizer_task: Optional[BuildTokenizer] = None

    def __init__(
        self,
        config: MergeConfiguration,
        arch_info: ArchitectureInfo,
        options: MergeOptions,
        out_model_config: Any,
    ):
        self.config = config
        self.arch_info = arch_info
        self.options = options
        self.out_model_config = out_model_config
        if getattr(config, "merge_method", None):
            self._method = merge_methods.get(config.merge_method)
        elif getattr(config, "metric_method", None):
            self._method = metric_methods.get(config.metric_method)

        if config.tokenizer_source:
            self._tokenizer_task = BuildTokenizer(
                base_model=config.base_model,
                referenced_models=tuple(config.referenced_models()),
                tokenizer_source=config.tokenizer_source,
                trust_remote_code=options.trust_remote_code,
            )

    @lru_cache
    def model_arch_info(self, model: ModelReference):
        return ConfiguredArchitectureInfo(
            info=self.arch_info,
            config=model.config(trust_remote_code=self.options.trust_remote_code),
        )

    def normalize_config(self):
        base_model = self.config.base_model

        # if models to merge are specified instead of output slices, compute them
        if self.config.models:
            if self.config.slices:
                raise RuntimeError(
                    "Must specify either models to merge or output slices"
                )

            slices_in = []
            base_included = False

            for model_in in self.config.models:
                if base_model and model_in.model == base_model:
                    base_included = True

                model_info = self.model_arch_info(model_in.model)
                slices_in.append(
                    InputSliceDefinition(
                        layer_range=[0, model_info.num_layers()],
                        model=model_in.model,
                        parameters=model_in.parameters,
                    )
                )

            if base_model and not base_included:
                logging.info("Base model specified but not in input models - adding")
                base_info = self.model_arch_info(base_model)
                slices_in.append(
                    InputSliceDefinition(
                        layer_range=[0, base_info.num_layers()],
                        model=base_model,
                    )
                )

            self.config.slices = [OutputSliceDefinition(sources=slices_in)]
            self.config.models = None

    def plan_tensor(
        self,
        weight: WeightInfo,
        weights_in: List[WeightInfo],
        models: List[ModelReference],
        cfg_reader: ConfigReader,
    ):
        if weight.optional:
            # check if any input weights are present
            any_weight = False
            for model, w_in in zip(models, weights_in):
                index = LoaderCache().get(model).index
                if w_in.name in index.tensor_paths:
                    any_weight = True
                    break

            if not any_weight:
                logging.info(f"Skipping optional weight {weight.name}")
                return

        tensor_merge_method = self._method
        if self._tokenizer_task and weight.is_embed:
            tensor_merge_method = TokenizerPermutationMerge(
                tokenizer_task=self._tokenizer_task
            )

        cfg_g = cfg_reader.for_tensor(weight.name)
        global_params = {}
        for p in tensor_merge_method.parameters():
            global_params[p.name] = cfg_g.parameter(
                p.name, model=None, required=p.required, default=p.default_value
            )

        base_model = cfg_reader.base_model

        tensor_params = {}
        for model, weight_in in zip(models, weights_in):
            is_base = model == base_model
            tensor_params[model] = {}
            cfg_m = cfg_reader.for_tensor(weight_in.name)
            for p in tensor_merge_method.tensor_parameters():
                tensor_params[model][p.name] = cfg_m.parameter(
                    p.name,
                    model=model,
                    required=p.required and not is_base,
                    default=p.default_value,
                )

        gather_tensors = GatherTensors(
            weight_info=ImmutableMap(data=dict(zip(models, weights_in))),
            dtype=self.config.dtype,
            device="cuda" if self.options.read_to_gpu else None,
        )

        tensor_task = tensor_merge_method.make_task(
            output_weight=weight,
            tensors=gather_tensors,
            parameters=ImmutableMap(data=global_params),
            tensor_parameters=ImmutableMap(
                data={
                    key: ImmutableMap(data=tensor_params[key]) for key in tensor_params
                }
            ),
            base_model=base_model,
        )
        self._tensors.append((weight, tensor_task))

    def plan_layer(
        self,
        sources: List[InputSliceDefinition],
        layer_offset: int,
        t: float,
        cfg_reader: ConfigReader,
    ):
        weights_out: List[WeightInfo] = self.arch_info.layer_weights(
            index=self._current_layers,
            config=self.out_model_config,
        )
        weights_in: List[List[WeightInfo]] = [
            self.model_arch_info(s.model).layer_weights(
                index=s.layer_range[0] + layer_offset
            )
            for s in sources
        ]

        for idx, w_o in enumerate(weights_out):
            self.plan_tensor(
                weight=w_o,
                weights_in=[weights_in[j][idx] for j in range(len(weights_in))],
                models=[s.model for s in sources],
                cfg_reader=cfg_reader.with_t(t),
            )

        self._current_layers += 1

    def plan_slice(self, definition: OutputSliceDefinition):
        slice_lengths = [
            s.layer_range[1] - s.layer_range[0] for s in definition.sources
        ]
        if not all(s == slice_lengths[0] for s in slice_lengths):
            raise RuntimeError(
                "All inputs to a slice must contain the same number of layers"
            )
        num_layers = slice_lengths[0]

        cfg_reader = ConfigReader(config=self.config, slice_out=definition, t=0)
        for idx in range(num_layers):
            # compute t for interpolated gradients
            if num_layers > 1:
                t = idx / (num_layers - 1)
            else:
                t = 1

            self.plan_layer(
                definition.sources,
                layer_offset=idx,
                t=t,
                cfg_reader=cfg_reader,
            )

    def metrics_plan_to_disk(self) -> List[Task]:
        """Plan the metrics to be streamed to disk, returning a list of tasks."""
        save_tasks = []
        for weight, tensor_task in self._tensors:
            save_tasks.append(
                tensor_task
            )

        return save_tasks
    
    def plan_to_disk(self, out_path: str) -> List[Task]:
        """Plan the merge to be streamed to disk, returning a list of tasks."""
        self._plan()

<<<<<<< HEAD
        if self.config.metric_method:
            return self.metrics_plan_to_disk()


=======
>>>>>>> 59e23fee
        writer_task = TensorWriterTask(
            out_path=out_path,
            max_shard_size=self.options.out_shard_size,
            safe_serialization=self.options.safe_serialization,
<<<<<<< HEAD
        )
=======
            )
>>>>>>> 59e23fee
        save_tasks = []
        for weight, tensor_task in self._tensors:
            save_tasks.append(
                SaveTensor(
                    tensor_name=weight.name,
                    tensor_task=tensor_task,
                    writer_task=writer_task,
                    clone=self.options.clone_tensors,
                    optional=weight.optional,
                    dtype=weight.force_dtype or self.config.out_dtype,
                )
            )
        finalize = FinalizeModel(
            tensor_save_tasks=tuple(save_tasks), writer_task=writer_task
        )

        res = save_tasks + [finalize]
        if self._tokenizer_task:
            res.append(self._tokenizer_task)
        return res

    def plan_in_memory(self) -> List[ReturnTensor]:
        """Plan the merge to be performed in memory."""
        self._plan()
        return [
            ReturnTensor(
                weight_info=w,
                tensor_task=t,
                dtype=w.force_dtype or self.config.out_dtype,
            )
            for w, t in self._tensors
        ]

    def _plan(self):
        self.normalize_config()
        self._tensors = []

        for weight_info in self.arch_info.pre_weights(config=self.out_model_config):
            self.plan_tensor(
                weight_info,
                [weight_info] * len(self.config.slices[0].sources),
                [s.model for s in self.config.slices[0].sources],
                ConfigReader(
                    config=self.config,
                    t=0,
                    tensor_name=weight_info.name,
                ).for_out_slice(self.config.slices[0]),
            )

        for out_slice in self.config.slices:
            self.plan_slice(out_slice)

        for weight_info in self.arch_info.post_weights(config=self.out_model_config):
            self.plan_tensor(
                weight_info,
                [weight_info] * len(self.config.slices[-1].sources),
                [s.model for s in self.config.slices[-1].sources],
                ConfigReader(
                    config=self.config,
                    t=1,
                    tensor_name=weight_info.name,
                ).for_out_slice(self.config.slices[-1]),
            )<|MERGE_RESOLUTION|>--- conflicted
+++ resolved
@@ -260,22 +260,15 @@
         """Plan the merge to be streamed to disk, returning a list of tasks."""
         self._plan()
 
-<<<<<<< HEAD
         if self.config.metric_method:
             return self.metrics_plan_to_disk()
 
 
-=======
->>>>>>> 59e23fee
         writer_task = TensorWriterTask(
             out_path=out_path,
             max_shard_size=self.options.out_shard_size,
             safe_serialization=self.options.safe_serialization,
-<<<<<<< HEAD
-        )
-=======
-            )
->>>>>>> 59e23fee
+        )
         save_tasks = []
         for weight, tensor_task in self._tensors:
             save_tasks.append(
@@ -300,6 +293,10 @@
     def plan_in_memory(self) -> List[ReturnTensor]:
         """Plan the merge to be performed in memory."""
         self._plan()
+
+        if self.config.metric_method:
+            return self.metrics_plan_to_disk()
+        
         return [
             ReturnTensor(
                 weight_info=w,
