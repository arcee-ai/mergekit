--- conflicted
+++ resolved
@@ -256,13 +256,8 @@
 
             orig_idx = model_vocab[tok]
             if orig_idx >= vocab_size:
-<<<<<<< HEAD
                 LOG.warning(
-                    f"{model} token {repr(tok)} has index {orig_idx}>{vocab_size-1} (padding?)"
-=======
-                logger.warning(
                     f"{model} token {repr(tok)} has index {orig_idx}>{vocab_size - 1} (padding?)"
->>>>>>> d4301e98
                 )
                 continue
 
