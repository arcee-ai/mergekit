--- conflicted
+++ resolved
@@ -441,12 +441,9 @@
         GPT2_SEQCLASS_INFO,
         CHATGLM_INFO,
         STABLELM_INFO,
-<<<<<<< HEAD
-        FALCON_INFO,
-=======
         JAIS_INFO,
         BAICHUAN_INFO,
->>>>>>> aa1a1a34
+        FALCON_INFO,
     ]
     for arch in supported:
         if arch.name == arch_name:
