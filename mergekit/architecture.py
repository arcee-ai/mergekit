# Copyright (C) 2024 Charles O. Goddard
#
# This software is free software: you can redistribute it and/or
# modify it under the terms of the GNU Lesser General Public License as
# published by the Free Software Foundation, either version 3 of the
# License, or (at your option) any later version.
#
# This software is distributed in the hope that it will be useful, but
# WITHOUT ANY WARRANTY; without even the implied warranty of
# MERCHANTABILITY or FITNESS FOR A PARTICULAR PURPOSE. See the GNU
# Lesser General Public License for more details.
#
# You should have received a copy of the GNU Lesser General Public License
# along with this program. If not, see http://www.gnu.org/licenses/.

from abc import ABC, abstractmethod
from typing import List, Optional

from pydantic import BaseModel
from transformers import PretrainedConfig


class ArchitectureInfo(ABC):
    @abstractmethod
    def pre_weights(self) -> List[str]:
        """Return a list of all weights preceding the first layer."""
        ...

    @abstractmethod
    def post_weights(self) -> List[str]:
        """Return a list of all weights following the final layer."""
        ...

    @abstractmethod
    def layer_weight_formats(self) -> List[str]:
        """Return a list of format strings all weights associated with a layer."""
        ...

    @abstractmethod
    def embed_weights(self) -> List[str]:
        ...

    def num_layers(self, config: PretrainedConfig) -> int:
        return config.num_hidden_layers

    def num_layers_config_key(self) -> str:
        """Key in config that represents number of layers"""
        return "num_hidden_layers"


class StaticTensorNames(ArchitectureInfo, BaseModel, frozen=True):
    name: str

    pre_weight_names: List[str]  # weights applied before first layer
    post_weight_names: List[str]  # weights applied after last layer
    embed_weight_names: List[str]  # weights for embed/lm_head
    layer_prefix_format: str
    layer_weight_suffixes: List[str]
    num_layers_key: Optional[str] = None

    def pre_weights(self) -> List[str]:
        return self.pre_weight_names

    def post_weights(self) -> List[str]:
        return self.post_weight_names

    def embed_weights(self) -> List[str]:
        return self.embed_weight_names

    def layer_weight_formats(self) -> List[str]:
        res = []
        for suffix in self.layer_weight_suffixes:
            res.append(self.layer_prefix_format + "." + suffix)
        return res

    def num_layers_config_key(self) -> str:
        if self.num_layers_key:
            return self.num_layers_key
        return super().num_layers_config_key()

    def num_layers(self, config: PretrainedConfig) -> int:
        return getattr(config, self.num_layers_config_key())


LLAMA_INFO = StaticTensorNames(
    name="LlamaForCausalLM",
    pre_weight_names=["model.embed_tokens.weight"],
    post_weight_names=["model.norm.weight", "lm_head.weight"],
    embed_weight_names=["model.embed_tokens.weight", "lm_head.weight"],
    layer_prefix_format="model.layers.{idx}",
    layer_weight_suffixes=[
        "input_layernorm.weight",
        "mlp.up_proj.weight",
        "mlp.down_proj.weight",
        "mlp.gate_proj.weight",
        "post_attention_layernorm.weight",
        "self_attn.q_proj.weight",
        "self_attn.k_proj.weight",
        "self_attn.v_proj.weight",
        "self_attn.o_proj.weight",
    ],
)

MISTRAL_INFO = StaticTensorNames(
    name="MistralForCausalLM",
    # lol
    **LLAMA_INFO.model_dump(exclude=["name"]),
)


STABLELM_INFO = StaticTensorNames(
    name="StableLMEpochForCausalLM",
    post_weight_names=LLAMA_INFO.post_weight_names + ["model.norm.bias"],
    layer_weight_suffixes=LLAMA_INFO.layer_weight_suffixes
    + [
        "input_layernorm.bias",
        "post_attention_layernorm.bias",
    ],
    **LLAMA_INFO.model_dump(
        exclude=["name", "layer_weight_suffixes", "post_weight_names"]
    ),
)

GPT_NEOX_INFO = StaticTensorNames(
    name="GPTNeoXForCausalLM",
    pre_weight_names=["gpt_neox.embed_in.weight"],
    post_weight_names=[
        "gpt_neox.final_layer_norm.bias",
        "gpt_neox.final_layer_norm.weight",
        "embed_out.weight",
    ],
    embed_weight_names=["gpt_neox.embed_in.weight", "embed_out.weight"],
    layer_prefix_format="gpt_neox.layers.{idx}",
    layer_weight_suffixes=sum(
        (
            [f"{prefix}.weight", f"{prefix}.bias"]
            for prefix in [
                "attention.dense",
                "attention.query_key_value",
                "input_layernorm",
                "mlp.dense_4h_to_h",
                "mlp.dense_h_to_4h",
                "post_attention_layernorm",
            ]
        ),
        start=[],
    )
    + ["attention.bias", "attention.masked_bias", "attention.rotary_emb.inv_freq"],
)

GPT2_INFO = StaticTensorNames(
    name="GPT2LMHeadModel",
    pre_weight_names=["wte.weight", "wpe.weight"],
    post_weight_names=["ln_f.weight", "ln_f.bias"],
    embed_weight_names=["wte.weight"],
    layer_prefix_format="h.{idx}",
    layer_weight_suffixes=[
        "attn.c_attn.weight",
        "attn.c_attn.bias",
        "attn.c_proj.weight",
        "attn.c_proj.bias",
        "ln_1.weight",
        "ln_1.bias",
        "ln_2.weight",
        "ln_2.bias",
        "mlp.c_proj.weight",
        "mlp.c_proj.bias",
        "mlp.c_fc.weight",
        "mlp.c_fc.bias",
        "mlp.c_proj.weight",
        "mlp.c_proj.bias",
    ],
    num_layers_key="n_layer",
)

JAIS_INFO = StaticTensorNames(
    name="JAISLMHeadModel",
    pre_weight_names=["transformer.wte.weight", "transformer.relative_pe.slopes"],
    post_weight_names=["transformer.ln_f.weight", "transformer.ln_f.bias"],
    embed_weight_names=["transformer.wte.weight"],
    layer_prefix_format="transformer.h.{idx}",
    layer_weight_suffixes=[
        "attn.c_attn.weight",
        "attn.c_attn.bias",
        "attn.c_proj.weight",
        "attn.c_proj.bias",
        "ln_1.weight",
        "ln_1.bias",
        "ln_2.weight",
        "ln_2.bias",
        "mlp.c_fc.weight",
        "mlp.c_fc.bias",
        "mlp.c_fc2.weight",
        "mlp.c_fc2.bias",
        "mlp.c_proj.weight",
        "mlp.c_proj.bias",
    ],
    num_layers_key="n_layer",
)

GPT2_SEQCLASS_INFO = StaticTensorNames(
    name="GPT2ForSequenceClassification",
    pre_weight_names=["transformer.wte.weight", "transformer.wpe.weight"],
    post_weight_names=[
        "transformer.ln_f.weight",
        "transformer.ln_f.bias",
        "score.weight",
    ],
    layer_prefix_format="transformer.h.{idx}",
    embed_weight_names=GPT2_INFO.embed_weight_names,
    layer_weight_suffixes=GPT2_INFO.layer_weight_suffixes,
    num_layers_key=GPT2_INFO.num_layers_key,
)


QWEN_INFO = StaticTensorNames(
    name="QWenLMHeadModel",
    pre_weight_names=["transformer.wte.weight"],
    post_weight_names=["transformer.ln_f.weight", "lm_head.weight"],
    embed_weight_names=["transformer.wte.weight", "lm_head.weight"],
    layer_prefix_format="transformer.h.{idx}",
    layer_weight_suffixes=[
        "attn.c_attn.bias",
        "attn.c_attn.weight",
        "attn.c_proj.weight",
        "ln_1.weight",
        "ln_2.weight",
        "mlp.c_proj.weight",
        "mlp.w1.weight",
        "mlp.w2.weight",
    ],
)

CHATGLM_INFO = StaticTensorNames(
    name="ChatGLMModel",
    pre_weight_names=[
        "transformer.embedding.word_embeddings.weight",
        "transformer.rotary_pos_emb.inv_freq",
    ],
    post_weight_names=[
        "transformer.encoder.final_layernorm.weight",
        "transformer.output_layer.weight",
    ],
    embed_weight_names=[
        "transformer.embedding.word_embeddings.weight",
        "transformer.output_layer.weight",
    ],
    layer_prefix_format="transformer.encoder.layers.{idx}",
    layer_weight_suffixes=[
        "input_layernorm.weight",
        "mlp.dense_4h_to_h.weight",
        "mlp.dense_h_to_4h.weight",
        "post_attention_layernorm.weight",
        "self_attention.dense.weight",
        "self_attention.query_key_value.bias",
        "self_attention.query_key_value.weight",
    ],
)


class PhiTensorNames(ArchitectureInfo):
    architecture_name: str = "MixFormerSequentialForCausalLM"

    def __init__(self, config: PretrainedConfig):
        self.config = config

    def __eq__(self, rhs: "PhiTensorNames"):
        if not isinstance(rhs, PhiTensorNames):
            return False
        return self.num_layers() == rhs.num_layers()

    def pre_weights(self) -> List[str]:
        return ["layers.0.wte.weight"]

    def post_weights(self) -> List[str]:
        fake_layer_idx = self.config.n_layer + 1
        return [
            f"layers.{fake_layer_idx}.{suffix}"
            for suffix in ["linear.bias", "linear.weight", "ln.bias", "ln.weight"]
        ]

    def embed_weights(self) -> List[str]:
        fake_layer_idx = self.config.n_layer + 1
        return [
            "layers.0.wte.weight",
            f"layers.{fake_layer_idx}.linear.weight",
            f"layers.{fake_layer_idx}.linear.bias",
        ]

    def layer_weight_formats(self) -> List[str]:
        return [
            ("layers.{idx}." + suffix)
            for suffix in [
                "ln.bias",
                "ln.weight",
                "mixer.Wqkv.bias",
                "mixer.Wqkv.weight",
                "mixer.out_proj.bias",
                "mixer.out_proj.weight",
                "mixer.rotary_emb.inv_freq",
                "mlp.fc1.bias",
                "mlp.fc1.weight",
                "mlp.fc2.bias",
                "mlp.fc2.weight",
            ]
        ]

    def num_layers(self, config: PretrainedConfig) -> int:
        return config.n_layer

    def num_layers_config_key(self) -> str:
        return "n_layer"


PHI2_INFO = StaticTensorNames(
    name="PhiForCausalLM",
    pre_weight_names=["transformer.embd.wte.weight"],
    post_weight_names=[
        "lm_head.linear.bias",
        "lm_head.linear.weight",
        "lm_head.ln.bias",
        "lm_head.ln.weight",
    ],
    embed_weight_names=["lm_head.linear.weight", "transformer.embd.wte.weight"],
    layer_prefix_format="transformer.h.{idx}",
    layer_weight_suffixes=[
        "ln.bias",
        "ln.weight",
        "mixer.out_proj.bias",
        "mixer.out_proj.weight",
        "mixer.Wqkv.bias",
        "mixer.Wqkv.weight",
        "mlp.fc1.bias",
        "mlp.fc1.weight",
        "mlp.fc2.bias",
        "mlp.fc2.weight",
    ],
    num_layers_key="n_layer",
)


PHI2_INFO_AGAIN_BUT_DIFFERENT = StaticTensorNames(
    name="PhiForCausalLM",
    pre_weight_names=["model.embed_tokens.weight"],
    post_weight_names=[
        "lm_head.bias",
        "lm_head.weight",
        "model.final_layernorm.bias",
        "model.final_layernorm.weight",
    ],
    embed_weight_names=["lm_head.weight", "model.embed_tokens.weight"],
    layer_prefix_format="model.layers.{idx}",
    layer_weight_suffixes=[
        "input_layernorm.bias",
        "input_layernorm.weight",
        "self_attn.dense.bias",
        "self_attn.dense.weight",
        "self_attn.q_proj.bias",
        "self_attn.q_proj.weight",
        "self_attn.k_proj.bias",
        "self_attn.k_proj.weight",
        "self_attn.v_proj.bias",
        "self_attn.v_proj.weight",
        "mlp.fc1.bias",
        "mlp.fc1.weight",
        "mlp.fc2.bias",
        "mlp.fc2.weight",
    ],
)


def get_architecture_info(config: PretrainedConfig) -> StaticTensorNames:
    if len(config.architectures) != 1:
        raise RuntimeError("More than one architecture in config?")

    arch_name = config.architectures[0]
    if arch_name == PhiTensorNames.architecture_name:
        return PhiTensorNames(config)

    if arch_name == PHI2_INFO.name:
        if config.model_type == "phi-msft":
            return PHI2_INFO
        elif config.model_type == "phi":
            return PHI2_INFO_AGAIN_BUT_DIFFERENT

    supported = [
        LLAMA_INFO,
        MISTRAL_INFO,
        GPT_NEOX_INFO,
        QWEN_INFO,
        GPT2_INFO,
        GPT2_SEQCLASS_INFO,
        CHATGLM_INFO,
        STABLELM_INFO,
<<<<<<< HEAD
        PHI2_INFO,
        JAIS_INFO,
=======
>>>>>>> deda4aae
    ]
    for arch in supported:
        if arch.name == arch_name:
            return arch

    raise RuntimeError(f"Unsupported architecture {arch_name}")<|MERGE_RESOLUTION|>--- conflicted
+++ resolved
@@ -392,11 +392,7 @@
         GPT2_SEQCLASS_INFO,
         CHATGLM_INFO,
         STABLELM_INFO,
-<<<<<<< HEAD
-        PHI2_INFO,
         JAIS_INFO,
-=======
->>>>>>> deda4aae
     ]
     for arch in supported:
         if arch.name == arch_name:
