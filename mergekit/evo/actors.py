--- conflicted
+++ resolved
@@ -23,7 +23,7 @@
     vllm = None
 
 
-from mergekit.architecture import ArchitectureInfoUtils, ConfiguredArchitectureInfo
+from mergekit.architecture import ConfiguredModuleArchitecture, arch_info_for_config
 from mergekit.config import MergeConfiguration
 from mergekit.evo.config import EvolMergeConfiguration
 from mergekit.evo.genome import InvalidGenotypeError, ModelGenome
@@ -130,7 +130,7 @@
     model: Union[
         lm_eval.models.huggingface.HFLM, lm_eval.models.vllm_causallms.VLLM, None
     ] = None
-    arch_info: Optional[ConfiguredArchitectureInfo] = None
+    arch_info: Optional[ConfiguredModuleArchitecture] = None
 
     def __init__(
         self,
@@ -142,9 +142,7 @@
         super().__init__(*args, vllm=vllm, **kwargs)
 
     def _maybe_init_model(self, config: MergeConfiguration):
-        ai = ArchitectureInfoUtils.get_architecture_info(
-            self.genome._input_config_example
-        )
+        ai = arch_info_for_config(self.genome._input_config_example)
         cfg_out = _model_out_config(
             config,
             ai,
@@ -167,7 +165,7 @@
                     continue
 
                 if getattr(cfg_out, key) != getattr(self.arch_info.config, key, None):
-                    logger.warn(f"Config key {key} changed, reinitializing model")
+                    logger.warning(f"Config key {key} changed, reinitializing model")
                     different = True
                     break
 
@@ -206,11 +204,7 @@
                 del inner_model
                 tokenizer_donor = self.genome.definition.base_model
                 if tokenizer_donor is None:
-<<<<<<< HEAD
-                    logging.warning(
-=======
                     logger.warning(
->>>>>>> 5dc80236
                         "Base model not set, using tokenizer from first model in genome"
                     )
                     tokenizer_donor = self.genome.definition.models[0]
@@ -244,7 +238,9 @@
                 )
         else:
             self.model = lm_eval.models.huggingface.HFLM(pretrained=inner_model)
-        self.arch_info = ConfiguredArchitectureInfo(info=ai, config=cfg_out)
+        self.arch_info = ConfiguredModuleArchitecture(
+            info=ai.modules["default"], config=cfg_out
+        )
         logger.info("Model initialized")
 
     def evaluate(self, genotype: torch.Tensor) -> dict:
