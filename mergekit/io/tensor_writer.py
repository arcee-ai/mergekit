--- conflicted
+++ resolved
@@ -94,11 +94,9 @@
     def finalize(self):
         self.flush_current_shard()
 
-<<<<<<< HEAD
         logging.info("Finalizing shard names")
-=======
+
         prefix, extension = self.get_name_components()
->>>>>>> b1d84bf2
 
         # standardize shard names to hf format
         total_shards = self.shards_written
