# Copyright (C) 2024 Charles O. Goddard
#
# This software is free software: you can redistribute it and/or
# modify it under the terms of the GNU Lesser General Public License as
# published by the Free Software Foundation, either version 3 of the
# License, or (at your option) any later version.
#
# This software is distributed in the hope that it will be useful, but
# WITHOUT ANY WARRANTY; without even the implied warranty of
# MERCHANTABILITY or FITNESS FOR A PARTICULAR PURPOSE. See the GNU
# Lesser General Public License for more details.
#
# You should have received a copy of the GNU Lesser General Public License
# along with this program. If not, see http://www.gnu.org/licenses/.

import json
import logging
<<<<<<< HEAD
from typing import Dict, List, Optional, Tuple
=======
import tempfile
from typing import Dict, Optional, Tuple
>>>>>>> 1011ef3a

import tokenizers
import tokenizers.models
import torch
import tqdm
import transformers
from pydantic import BaseModel

from mergekit.common import ModelReference
from mergekit.graph import Task


def get_vocab_size(model_path: str, trust_remote_code: bool) -> Optional[int]:
    try:
        cfg = transformers.AutoConfig.from_pretrained(
            model_path, trust_remote_code=trust_remote_code
        )
        return cfg.vocab_size
    except Exception as e:
        logging.warning(f"Unable to get vocab size for {model_path}", exc_info=e)

    return None


def get_stripped_tokenizer(
    path: str, trust_remote_code: bool = False
) -> transformers.PreTrainedTokenizerFast:
    """
    Return a tokenizer for a model that only contains used tokens.

    Strips any tokens with indices >= model.vocab_size.
    """
    tokenizer = transformers.AutoTokenizer.from_pretrained(
        path, trust_remote_code=trust_remote_code, use_fast=True
    )
    vocab_size = get_vocab_size(path, trust_remote_code=trust_remote_code) or len(
        tokenizer.get_vocab()
    )

    unused_toks = [
        tok for tok, idx in tokenizer.get_vocab().items() if idx >= vocab_size
    ]
    if not unused_toks:
        # we're good, ship it
        return tokenizer

    if not tokenizer.is_fast:
        raise RuntimeError(
            f"Model {path} has unused tokens and does not support fast "
            "tokenizer - can not be used in tokenizer merge"
        )

    tok_dict = json.loads(tokenizer._tokenizer.to_str())
    if tok_dict["model"]["type"] != "BPE":
        raise RuntimeError(
            f"Tokenizer for {path} has type {tok_dict['model']['type']}, "
            "but only BPE is currently supported for tokenizer merge"
        )

    tok_dict["added_tokens"] = [
        e for e in tok_dict["added_tokens"] if e["id"] < vocab_size
    ]

    for tok in unused_toks:
        if tok in tok_dict["model"]["vocab"]:
            del tok_dict["model"]["vocab"][tok]

    def _keep_merge(m):
        toks = m.split(" ")
        for tok in toks:
            if tok in unused_toks:
                return False
        return True

    tok_dict["model"]["merges"] = [
        e for e in tok_dict["model"]["merges"] if _keep_merge(e)
    ]
    tokenizer._tokenizer = tokenizers.Tokenizer.from_str(json.dumps(tok_dict))
    return tokenizer


def build_union_tokenizer(
    base_tok: transformers.PreTrainedTokenizerBase,
    tokenizers: Dict[ModelReference, transformers.PreTrainedTokenizerBase],
    trust_remote_code: bool = False,
) -> transformers.PreTrainedTokenizerBase:
    out_added_tokens = {}
    out_vocab = {}

    warned_added_tokens = set()

    for model, tokenizer in tokenizers.items():
        vocab_size = (
            get_vocab_size(model, trust_remote_code=trust_remote_code)
            or tokenizer.vocab_size
        )
        added_tokens = tokenizer.added_tokens_decoder

        vocab = tokenizer.get_vocab()
        for tok, idx in vocab.items():
            if idx >= vocab_size:
                logging.warning(
                    f"Token {repr(tok)} present in {model.path} tokenizer but >= vocab_size"
                )
                continue
            if tok in added_tokens:
                # deal with later
                continue

            if tok not in out_vocab:
                out_vocab[tok] = len(out_vocab)

        for tok, info in tokenizer.added_tokens_decoder.items():
            if tok in out_added_tokens:
                if (out_added_tokens[tok] != info) and tok not in warned_added_tokens:
                    logging.warning(
                        f"Token '{tok}' added with multiple different settings, using first"
                    )
                    warned_added_tokens.add(tok)

                continue
            out_added_tokens[tok] = info

    # HACK: save base tokenizer to temp dir and reload to avoid mutating base_tok
    with tempfile.TemporaryDirectory() as p:
        base_tok.save_pretrained(p, legacy_format=False, safe_serialization=True)
        res = transformers.AutoTokenizer.from_pretrained(
            p, use_fast=True, trust_remote_code=trust_remote_code
        )

    orig_base_vocab = base_tok.get_vocab()
    for tok in out_vocab:
        if tok in out_added_tokens:
            continue

        if tok not in orig_base_vocab:
            res.add_tokens(tok)

    for info in out_added_tokens.values():
        res.add_tokens(info)
    return res


def build_tokenizer(
    base_model: Optional[ModelReference],
    referenced_models: List[ModelReference],
    tokenizer_source: str,
    trust_remote_code: bool,
) -> Tuple[transformers.PreTrainedTokenizer, Dict[ModelReference, torch.IntTensor]]:
    if base_model is None:
        base_model = referenced_models()[0]
    if base_model is None:
        raise RuntimeError("No models referenced")

    #
    tokenizer_base = get_stripped_tokenizer(
        base_model.path, trust_remote_code=trust_remote_code
    )

    # load all tokenizers
    logging.info("Loading tokenizers")
<<<<<<< HEAD
    vocabularies = {base_model: tokenizer_out.get_vocab()}
    for model in referenced_models:
=======
    tokenizers = {base_model: tokenizer_base}
    for model in config.referenced_models():
>>>>>>> 1011ef3a
        if model == base_model:
            continue

        try:
            model_tok = transformers.AutoTokenizer.from_pretrained(
                model.path, trust_remote_code=trust_remote_code
            )
        except Exception:
            logging.warning(
                f"Unable to load tokenizer for {model}. Assuming same as {base_model}."
            )
            continue
        tokenizers[model] = model_tok

    logging.info("Building output tokenizer")
    # build final vocabulary
    if tokenizer_source == "base":
        # it done
<<<<<<< HEAD
        pass
    elif tokenizer_source == "union":
        added = set(tokenizer_out.get_vocab().keys())

        for model_vocab in tqdm.tqdm(vocabularies.values(), total=len(vocabularies)):
            for tok in tqdm.tqdm(model_vocab, leave=False):
                if tok not in added:
                    tokenizer_out.add_tokens(tok)
                    added.add(tok)

        del added
    elif tokenizer_source.startswith("model:"):
=======
        tokenizer_out = tokenizer_base
    elif config.tokenizer_source == "union":
        tokenizer_out = build_union_tokenizer(
            tokenizer_base, tokenizers, trust_remote_code=trust_remote_code
        )
    elif config.tokenizer_source.startswith("model:"):
>>>>>>> 1011ef3a
        tokenizer_out = transformers.AutoTokenizer.from_pretrained(
            tokenizer_source.removeprefix("model:"),
            trust_remote_code=trust_remote_code,
        )
    else:
        raise RuntimeError(f"Unimplemented tokenizer source: {tokenizer_source}")

    vocab_out = tokenizer_out.get_vocab()

    logging.info("Building permutations")
    permutations = {}
<<<<<<< HEAD
    for model in tqdm.tqdm(referenced_models):
        if model in vocabularies:
            model_vocab = vocabularies[model]
=======
    for model in tqdm.tqdm(config.referenced_models()):
        if model in tokenizers:
            model_vocab = tokenizers[model].get_vocab()
>>>>>>> 1011ef3a
        else:
            model_vocab = tokenizers[base_model].get_vocab()

        vocab_size = get_vocab_size(model, trust_remote_code=trust_remote_code)
        if vocab_size is None:
            vocab_size = len(model_vocab)

        p = {}
        for tok in vocab_out:
            new_idx = vocab_out[tok]
            if tok not in model_vocab:
                p[new_idx] = -1
                continue

            orig_idx = model_vocab[tok]
            if orig_idx >= vocab_size:
                logging.warning(
                    f"{model} token {repr(tok)} has index {orig_idx}>{vocab_size-1} (padding?)"
                )
                continue

            p[new_idx] = orig_idx

        permutations[model] = p

    return tokenizer_out, permutations


class TokenizerInfo(BaseModel, arbitrary_types_allowed=True):
    tokenizer: transformers.PreTrainedTokenizerBase
    permutations: Optional[Dict[ModelReference, torch.Tensor]]


class BuildTokenizer(Task[TokenizerInfo]):
    base_model: Optional[ModelReference]
    referenced_models: Tuple[ModelReference, ...]
    tokenizer_source: str
    trust_remote_code: bool = False

    def arguments(self) -> Dict[str, Task]:
        return {}

    def execute(self, **_kwargs) -> TokenizerInfo:
        tokenizer, permutations = build_tokenizer(
            self.base_model,
            self.referenced_models,
            self.tokenizer_source,
            self.trust_remote_code,
        )
        return TokenizerInfo(tokenizer=tokenizer, permutations=permutations)<|MERGE_RESOLUTION|>--- conflicted
+++ resolved
@@ -15,12 +15,8 @@
 
 import json
 import logging
-<<<<<<< HEAD
+import tempfile
 from typing import Dict, List, Optional, Tuple
-=======
-import tempfile
-from typing import Dict, Optional, Tuple
->>>>>>> 1011ef3a
 
 import tokenizers
 import tokenizers.models
@@ -182,13 +178,8 @@
 
     # load all tokenizers
     logging.info("Loading tokenizers")
-<<<<<<< HEAD
-    vocabularies = {base_model: tokenizer_out.get_vocab()}
+    tokenizers = {base_model: tokenizer_base}
     for model in referenced_models:
-=======
-    tokenizers = {base_model: tokenizer_base}
-    for model in config.referenced_models():
->>>>>>> 1011ef3a
         if model == base_model:
             continue
 
@@ -207,27 +198,12 @@
     # build final vocabulary
     if tokenizer_source == "base":
         # it done
-<<<<<<< HEAD
-        pass
+        tokenizer_out = tokenizer_base
     elif tokenizer_source == "union":
-        added = set(tokenizer_out.get_vocab().keys())
-
-        for model_vocab in tqdm.tqdm(vocabularies.values(), total=len(vocabularies)):
-            for tok in tqdm.tqdm(model_vocab, leave=False):
-                if tok not in added:
-                    tokenizer_out.add_tokens(tok)
-                    added.add(tok)
-
-        del added
-    elif tokenizer_source.startswith("model:"):
-=======
-        tokenizer_out = tokenizer_base
-    elif config.tokenizer_source == "union":
         tokenizer_out = build_union_tokenizer(
             tokenizer_base, tokenizers, trust_remote_code=trust_remote_code
         )
-    elif config.tokenizer_source.startswith("model:"):
->>>>>>> 1011ef3a
+    elif tokenizer_source.startswith("model:"):
         tokenizer_out = transformers.AutoTokenizer.from_pretrained(
             tokenizer_source.removeprefix("model:"),
             trust_remote_code=trust_remote_code,
@@ -239,15 +215,9 @@
 
     logging.info("Building permutations")
     permutations = {}
-<<<<<<< HEAD
     for model in tqdm.tqdm(referenced_models):
-        if model in vocabularies:
-            model_vocab = vocabularies[model]
-=======
-    for model in tqdm.tqdm(config.referenced_models()):
         if model in tokenizers:
             model_vocab = tokenizers[model].get_vocab()
->>>>>>> 1011ef3a
         else:
             model_vocab = tokenizers[base_model].get_vocab()
 
@@ -278,7 +248,7 @@
 
 class TokenizerInfo(BaseModel, arbitrary_types_allowed=True):
     tokenizer: transformers.PreTrainedTokenizerBase
-    permutations: Optional[Dict[ModelReference, torch.Tensor]]
+    permutations: Optional[Dict[ModelReference, Dict[int, int]]]
 
 
 class BuildTokenizer(Task[TokenizerInfo]):
