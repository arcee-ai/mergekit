# Copyright (C) 2024 Charles O. Goddard
#
# This software is free software: you can redistribute it and/or
# modify it under the terms of the GNU Lesser General Public License as
# published by the Free Software Foundation, either version 3 of the
# License, or (at your option) any later version.
#
# This software is distributed in the hope that it will be useful, but
# WITHOUT ANY WARRANTY; without even the implied warranty of
# MERCHANTABILITY or FITNESS FOR A PARTICULAR PURPOSE. See the GNU
# Lesser General Public License for more details.
#
# You should have received a copy of the GNU Lesser General Public License
# along with this program. If not, see http://www.gnu.org/licenses/.

from typing import Any, Dict, Iterable, List, Optional, Tuple, Union

import yaml
from pydantic import BaseModel, model_validator
from typing_extensions import Literal, TypeAlias

from mergekit.common import ModelReference
from mergekit.tokenizer.config import TokenizerConfig

ScalarOrGradient: TypeAlias = Union[float, List[float]]


class ConditionalParameter(BaseModel):
    value: ScalarOrGradient
    filter: Optional[str] = None


ParameterSetting: TypeAlias = Union[
    ConditionalParameter, List[ConditionalParameter], ScalarOrGradient
]


def evaluate_setting(
    tensor_name: str, setting: ParameterSetting, t: float = 0
) -> float:
    if isinstance(setting, (float, int, bool, str)):
        return setting
    elif isinstance(setting, list):
        if all(isinstance(e, (int, float)) for e in setting):
            scaled = t * (len(setting) - 1)
            i0 = int(scaled)
            i1 = min(len(setting) - 1, i0 + 1)
            frac = scaled - i0

            return (1 - frac) * setting[i0] + frac * setting[i1]
        elif all(isinstance(e, (float, int, bool, str)) for e in setting):
            return setting[int(t * (len(setting) - 1))]
        else:
            for cond in setting:
                if (
                    (cond.filter is None)
                    or (cond.filter == "*")
                    or (tensor_name and cond.filter in tensor_name)
                ):
                    res = evaluate_setting(tensor_name, cond.value, t)
                    return res
    else:
        raise RuntimeError(f"Unexpected setting value: {setting}")
    return None


class InputSliceDefinition(BaseModel):
    model: ModelReference
    layer_range: Tuple[int, int]
    parameters: Optional[Dict[str, ParameterSetting]] = None


class InputModelDefinition(BaseModel):
    model: ModelReference
    parameters: Optional[Dict[str, ParameterSetting]] = None


class OutputSliceDefinition(BaseModel):
    sources: List[InputSliceDefinition]
    base_model: Optional[ModelReference] = None
    residual_weight: Optional[float] = None
    parameters: Optional[Dict[str, ParameterSetting]] = None


class MergeConfiguration(BaseModel):
    merge_method: str
    slices: Optional[List[OutputSliceDefinition]] = None
    models: Optional[List[InputModelDefinition]] = None
    parameters: Optional[Dict[str, ParameterSetting]] = None
    base_model: Optional[ModelReference] = None
    dtype: Optional[str] = None
<<<<<<< HEAD
    tokenizer_source: Union[
        Literal["union"], Literal["base"], ModelReference, None
    ] = None
    tokenizer: Optional[TokenizerConfig] = None
=======
    tokenizer_source: Optional[str] = None
    out_dtype: Optional[str] = None
>>>>>>> 21937cd2

    def referenced_models(self) -> List[ModelReference]:
        models = set()
        if self.base_model:
            models.add(self.base_model)
        if self.models:
            for model_in in self.models:
                models.add(model_in.model)
        if self.slices:
            for s in self.slices:
                for src in s.sources:
                    models.add(src.model)
        return list(models)

    @model_validator(mode="after")
    def validate_inputs(self):
        if ((not self.slices) and (not self.models)) or (self.slices and self.models):
            raise RuntimeError("Must specify either output slices or models to merge")
        return self

    @model_validator(mode="after")
    def validate_tokenizer(self):
        if self.tokenizer_source and self.tokenizer:
            raise RuntimeError("Cannot specify both tokenizer_source and tokenizer")
        return self

    def to_yaml(self) -> str:
        return yaml.dump(
            self.model_dump(exclude_defaults=True, mode="json"),
            Dumper=ConfigYamlDumper,
        ).rstrip()


class ConfigReader(BaseModel):
    config: MergeConfiguration
    t: float
    tensor_name: Optional[str] = None
    slice_out: Optional[OutputSliceDefinition] = None

    @property
    def base_model(self) -> Optional[ModelReference]:
        if self.slice_out and self.slice_out.base_model:
            res = self.slice_out.base_model
        else:
            res = self.config.base_model

        return res

    def for_out_slice(self, slice: OutputSliceDefinition) -> "ConfigReader":
        return ConfigReader(
            config=self.config,
            t=self.t,
            tensor_name=self.tensor_name,
            slice_out=slice,
        )

    def for_tensor(self, tensor_name: str) -> "ConfigReader":
        return ConfigReader(
            config=self.config,
            t=self.t,
            tensor_name=tensor_name,
            slice_out=self.slice_out,
        )

    def with_t(self, t: float) -> "ConfigReader":
        return ConfigReader(
            config=self.config,
            t=t,
            tensor_name=self.tensor_name,
            slice_out=self.slice_out,
        )

    def parameter(
        self,
        name: str,
        model: Optional[ModelReference] = None,
        default: Any = None,
        required: bool = False,
    ) -> Any:
        if self.slice_out:
            if model:
                for s in self.slice_out.sources:
                    if s.model == model and s.parameters and name in s.parameters:
                        value = evaluate_setting(
                            self.tensor_name, s.parameters[name], self.t
                        )
                        if value is not None:
                            return value

            if self.slice_out.parameters and name in self.slice_out.parameters:
                value = evaluate_setting(
                    self.tensor_name, self.slice_out.parameters[name], self.t
                )
                if value is not None:
                    return value

        if self.config.parameters and name in self.config.parameters:
            value = evaluate_setting(
                self.tensor_name,
                self.config.parameters[name],
                self.t,
            )
            if value is not None:
                return value

        if required:
            path_paths = [str(s) for s in [model, self.tensor_name] if s]
            p = ".".join(path_paths)
            suffix = f" for {p}" if p else ""
            raise RuntimeError(f"Missing required parameter {name}{suffix}")
        return default


class ConfigYamlDumper(yaml.Dumper):
    """Custom YAML dumper to format lists of numbers in flow style."""

    def represent_list(self, data: Iterable[Any]) -> yaml.SequenceNode:
        flow_style = all(isinstance(e, (int, float)) for e in data)
        return self.represent_sequence(
            "tag:yaml.org,2002:seq", data, flow_style=flow_style
        )


ConfigYamlDumper.add_representer(list, ConfigYamlDumper.represent_list)<|MERGE_RESOLUTION|>--- conflicted
+++ resolved
@@ -89,15 +89,11 @@
     parameters: Optional[Dict[str, ParameterSetting]] = None
     base_model: Optional[ModelReference] = None
     dtype: Optional[str] = None
-<<<<<<< HEAD
     tokenizer_source: Union[
         Literal["union"], Literal["base"], ModelReference, None
     ] = None
     tokenizer: Optional[TokenizerConfig] = None
-=======
-    tokenizer_source: Optional[str] = None
     out_dtype: Optional[str] = None
->>>>>>> 21937cd2
 
     def referenced_models(self) -> List[ModelReference]:
         models = set()
