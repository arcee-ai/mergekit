# Copyright (C) 2024 Charles O. Goddard
#
# This software is free software: you can redistribute it and/or
# modify it under the terms of the GNU Lesser General Public License as
# published by the Free Software Foundation, either version 3 of the
# License, or (at your option) any later version.
#
# This software is distributed in the hope that it will be useful, but
# WITHOUT ANY WARRANTY; without even the implied warranty of
# MERCHANTABILITY or FITNESS FOR A PARTICULAR PURPOSE. See the GNU
# Lesser General Public License for more details.
#
# You should have received a copy of the GNU Lesser General Public License
# along with this program. If not, see http://www.gnu.org/licenses/.

from typing import Any, Dict, List, Optional

import torch
from pydantic import BaseModel
from torch._tensor import Tensor

from mergekit.common import ImmutableMap, ModelReference
from mergekit.graph import Task
from mergekit.io.tasks import GatherTensors
from mergekit.merge_methods.base import ConfigParameterDef, MergeMethod
from mergekit.merge_methods.slerp import slerp
from mergekit.tokenizer import BuildTokenizer, TokenizerInfo


<<<<<<< HEAD
class TokenizerPermutationMergeTask(Task[torch.Tensor]):
    tokenizer_task: BuildTokenizer
    gather_tensors: GatherTensors
    base_model: Optional[ModelReference]
    use_slerp: bool
    slerp_t: float
    tensor_parameters: ImmutableMap[ModelReference, Any]
=======
class TokenizerPermutationMerge(MergeMethod):
    def __call__(
        self,
        input_tensors: Dict[TensorReference, torch.Tensor],
        embed_permutations: Dict[ModelReference, Dict[int, int]],
        config: ConfigReader,
        **_kwargs,
    ) -> torch.Tensor:
        if not input_tensors:
            return None
        if len(input_tensors) == 1:
            return list(input_tensors.values())[1]
>>>>>>> 1011ef3a

    def arguments(self) -> Dict[str, Task]:
        return {"tokenizer_info": self.tokenizer_task, "tensors": self.gather_tensors}

    def execute(
        self, tokenizer_info: TokenizerInfo, tensors: Dict[ModelReference, torch.Tensor]
    ) -> Tensor:
        if not tensors:
            return None
        if len(tensors) == 1:
            return list(tensors.values())[0]

        models = []
        expanded = []
        masks = []
        weights = []
        for model in tensors:
            models.append(model)

<<<<<<< HEAD
            x = tensors[model]
            p = tokenizer_info.permutations[model].to(dtype=x.dtype, device=x.device)
            temp_dtype = torch.float32 if x.device.type == "cpu" else x.dtype
            if p.shape[1] == x.shape[0]:
                xp = (p.to(dtype=temp_dtype) @ x.to(dtype=temp_dtype)).to(x.dtype)
            else:
                raise RuntimeError("Shape mismatch")
=======
            x = input_tensors[tr]
            p = embed_permutations[tr.model]

            xp = torch.zeros((len(p), x.shape[-1]), dtype=x.dtype, device=x.device)
            mask = torch.zeros((len(p),), dtype=torch.bool, device=x.device)
            for out_idx in p:
                in_idx = p[out_idx]
                if in_idx < 0:
                    continue

                xp[out_idx, :] = x[in_idx, :]
                mask[out_idx] = 1
>>>>>>> 1011ef3a

            expanded.append(xp)
            masks.append(mask)

            is_base = model == self.base_model
            if self.use_slerp:
                weight = (1.0 - self.slerp_t) if is_base else self.slerp_t
            else:
<<<<<<< HEAD
                weight = self.tensor_parameters[model]["weight"]

=======
                weight = config.parameter("weight", model=tr.model, default=1.0)
>>>>>>> 1011ef3a
            weights.append(weight)

        expanded = torch.stack(expanded, dim=0)
        masks = torch.stack(masks, dim=0).unsqueeze(-1)
        weights = (
            torch.tensor(weights, dtype=expanded.dtype, device=expanded.device)
            .unsqueeze(-1)
            .unsqueeze(-1)
        )

        total_weight = (masks * weights).sum(dim=0)
        scale = 1 / total_weight
        scale[total_weight.abs() < 1e-8] = 0

        linear_merged = (expanded * weights * masks).sum(dim=0) * scale

        if self.use_slerp:
            if expanded.shape[0] != 2:
                raise RuntimeError("SLERP takes exactly two models")

            if models[0] == self.base_model:
                v0 = expanded[0, ...]
                v1 = expanded[1, ...]
            else:
                v0 = expanded[1, ...]
                v1 = expanded[0, ...]

            res = slerp(self.slerp_t, v0, v1)
            need_linear = (masks.sum(dim=0) != 2).squeeze(dim=-1)
            res[need_linear, :] = linear_merged[need_linear, :].to(
                device=res.device, dtype=res.dtype
            )
            return res

        return linear_merged


class TokenizerPermutationMerge(MergeMethod, BaseModel):
    tokenizer_task: BuildTokenizer

    def parameters(self) -> List[ConfigParameterDef]:
        return [
            ConfigParameterDef("t", required=False),
            ConfigParameterDef(name="embed_slerp", required=False, default_value=False),
        ]

    def tensor_parameters(self) -> List[ConfigParameterDef]:
        return [
            ConfigParameterDef("weight", required=False),
        ]

    def make_task(
        self,
        *,
        tensors: GatherTensors,
        parameters: Dict[str, Any],
        tensor_parameters: ImmutableMap[ModelReference, ImmutableMap[str, Any]],
        base_model: Optional[ModelReference],
        **_kwargs,
    ) -> Task:
        return TokenizerPermutationMergeTask(
            base_model=base_model,
            tokenizer_task=self.tokenizer_task,
            gather_tensors=tensors,
            use_slerp=parameters["embed_slerp"],
            slerp_t=parameters["t"],
            tensor_parameters=tensor_parameters,
        )<|MERGE_RESOLUTION|>--- conflicted
+++ resolved
@@ -27,7 +27,6 @@
 from mergekit.tokenizer import BuildTokenizer, TokenizerInfo
 
 
-<<<<<<< HEAD
 class TokenizerPermutationMergeTask(Task[torch.Tensor]):
     tokenizer_task: BuildTokenizer
     gather_tensors: GatherTensors
@@ -35,20 +34,6 @@
     use_slerp: bool
     slerp_t: float
     tensor_parameters: ImmutableMap[ModelReference, Any]
-=======
-class TokenizerPermutationMerge(MergeMethod):
-    def __call__(
-        self,
-        input_tensors: Dict[TensorReference, torch.Tensor],
-        embed_permutations: Dict[ModelReference, Dict[int, int]],
-        config: ConfigReader,
-        **_kwargs,
-    ) -> torch.Tensor:
-        if not input_tensors:
-            return None
-        if len(input_tensors) == 1:
-            return list(input_tensors.values())[1]
->>>>>>> 1011ef3a
 
     def arguments(self) -> Dict[str, Task]:
         return {"tokenizer_info": self.tokenizer_task, "tensors": self.gather_tensors}
@@ -68,17 +53,8 @@
         for model in tensors:
             models.append(model)
 
-<<<<<<< HEAD
             x = tensors[model]
-            p = tokenizer_info.permutations[model].to(dtype=x.dtype, device=x.device)
-            temp_dtype = torch.float32 if x.device.type == "cpu" else x.dtype
-            if p.shape[1] == x.shape[0]:
-                xp = (p.to(dtype=temp_dtype) @ x.to(dtype=temp_dtype)).to(x.dtype)
-            else:
-                raise RuntimeError("Shape mismatch")
-=======
-            x = input_tensors[tr]
-            p = embed_permutations[tr.model]
+            p = tokenizer_info.permutations[model]
 
             xp = torch.zeros((len(p), x.shape[-1]), dtype=x.dtype, device=x.device)
             mask = torch.zeros((len(p),), dtype=torch.bool, device=x.device)
@@ -89,7 +65,6 @@
 
                 xp[out_idx, :] = x[in_idx, :]
                 mask[out_idx] = 1
->>>>>>> 1011ef3a
 
             expanded.append(xp)
             masks.append(mask)
@@ -98,12 +73,8 @@
             if self.use_slerp:
                 weight = (1.0 - self.slerp_t) if is_base else self.slerp_t
             else:
-<<<<<<< HEAD
                 weight = self.tensor_parameters[model]["weight"]
 
-=======
-                weight = config.parameter("weight", model=tr.model, default=1.0)
->>>>>>> 1011ef3a
             weights.append(weight)
 
         expanded = torch.stack(expanded, dim=0)
