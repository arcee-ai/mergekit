# Copyright (C) 2024 Charles O. Goddard
#
# This software is free software: you can redistribute it and/or
# modify it under the terms of the GNU Lesser General Public License as
# published by the Free Software Foundation, either version 3 of the
# License, or (at your option) any later version.
#
# This software is distributed in the hope that it will be useful, but
# WITHOUT ANY WARRANTY; without even the implied warranty of
# MERCHANTABILITY or FITNESS FOR A PARTICULAR PURPOSE. See the GNU
# Lesser General Public License for more details.
#
# You should have received a copy of the GNU Lesser General Public License
# along with this program. If not, see http://www.gnu.org/licenses/.

import logging
from enum import Enum
from typing import Any, Dict, List, Optional, Tuple

import torch
from pydantic import BaseModel
from typing_extensions import Literal

from mergekit.architecture import WeightInfo
from mergekit.common import ImmutableMap, ModelReference
from mergekit.graph import Task
from mergekit.merge_methods.base import (
    ConfigParameterDef,
    MergeMethod,
    MergeTensorInput,
)
from mergekit.sparsify import SparsificationMethod, sparsify


class ConsensusMethod(str, Enum):
    count = "count"
    sum = "sum"


class GeneralizedTaskArithmeticMerge(MergeMethod, BaseModel, frozen=True):
    consensus_method: Optional[ConsensusMethod]
    sparsification_method: Optional[SparsificationMethod]
    default_normalize: bool
    default_rescale: bool
    default_swapping: bool

    def parameters(self) -> List[ConfigParameterDef]:
        return [
            ConfigParameterDef(name="int8_mask", required=False, default_value=False),
            ConfigParameterDef(
                name="normalize", required=False, default_value=self.default_normalize
            ),
            ConfigParameterDef(
                name="rescale", required=False, default_value=self.default_rescale
            ),
            ConfigParameterDef(
                name="swapping", required=False, default_value=self.default_swapping
            ),
        ]

    def tensor_parameters(self) -> List[ConfigParameterDef]:
        res = [
            ConfigParameterDef(name="weight", required=True),
            ConfigParameterDef(name="density", required=False, default_value=1.0),
            ConfigParameterDef(name="diagonal_offset", required=False),
            ConfigParameterDef(name="invert_offset", required=False, default_value= False),
            ConfigParameterDef(name="random_mask", required=False, default_value= 0.0),
            ConfigParameterDef(name="random_mask_seed", required=False, default_value= None),
        ]
        if self.sparsification_method == SparsificationMethod.magnitude_outliers:
            res.append(
                ConfigParameterDef(
                    name="gamma",
                    default_value=0.01,
                )
            )
        if self.sparsification_method == SparsificationMethod.rank_magnitude_sampling:
            res.append(
                ConfigParameterDef(
                    name="epsilon",
                    default_value=0.15,
                )
            )
            res.append(
                ConfigParameterDef(
                    name="lambda",
                    default_value=1.0,
                )
            )
        return res

    def make_task(
        self,
        output_weight: WeightInfo,
        tensors: MergeTensorInput,
        base_model: Optional[ModelReference],
        parameters: ImmutableMap[str, Any],
        tensor_parameters: ImmutableMap[ModelReference, ImmutableMap[str, Any]],
    ) -> Task:
        return GTATask(
            method=self,
            tensors=tensors,
            base_model=base_model,
            tensor_parameters=tensor_parameters,
            int8_mask=parameters["int8_mask"],
            normalize=parameters["normalize"],
            rescale=parameters["rescale"],
            swapping=parameters["swapping"],
            weight_info=output_weight,
        )


class GTATask(Task[torch.Tensor]):
    method: GeneralizedTaskArithmeticMerge
    tensors: MergeTensorInput
    base_model: ModelReference
    weight_info: WeightInfo
    tensor_parameters: ImmutableMap[ModelReference, Any]
    int8_mask: bool
    normalize: bool
    rescale: bool
    swapping: bool

    def uses_accelerator(self) -> bool:
        return True

    def arguments(self) -> Dict[str, Task]:
        return {"tensors": self.tensors}

    def execute(
        self,
        tensors: Dict[ModelReference, torch.Tensor],
        **_kwargs,
    ) -> torch.Tensor:
        # collect task vectors
        tvs, base = get_task_vectors(
            self.weight_info,
            self.base_model,
            tensors,
            tensor_parameters=self.tensor_parameters.data,
            swapping=self.swapping,
        )
        if not tvs:
            return base

        # sparsify
        if self.method.sparsification_method:
            for tv_info in tvs:
                kwargs = {}
                if "gamma" in tv_info:
                    kwargs["gamma"] = tv_info["gamma"]
<<<<<<< HEAD
=======

                if "epsilon" in tv_info:
                    kwargs["epsilon"] = tv_info["epsilon"]

>>>>>>> 619f4e42
                tv_info["delta"] = sparsify(
                    tv_info["delta"],
                    density=tv_info["density"],
                    method=self.method.sparsification_method,
                    rescale=self.rescale,
                    **kwargs,
                )

        deltas = torch.stack([tv["delta"] for tv in tvs], dim=0)
        weights = torch.tensor(
            [tv["weight"] for tv in tvs], dtype=deltas.dtype, device=deltas.device
        )
        while len(deltas.shape) > len(weights.shape):
            weights.unsqueeze_(-1)

        weighted_deltas = deltas * weights

        # get sign consensus and mix deltas
        if self.method.consensus_method:
            mask_dtype = torch.int8 if self.int8_mask else base.dtype
            mask = get_mask(
                weighted_deltas,
                method=self.method.consensus_method,
                mask_dtype=mask_dtype,
            )
            mixed_delta = (weighted_deltas * mask).sum(dim=0)
            divisor = (weights * mask).sum(dim=0)
            divisor[divisor == 0] = 1
        else:
            mixed_delta = weighted_deltas.sum(dim=0)
            divisor = weights.sum(dim=0)
            divisor[divisor.abs() < 1e-8] = 1

        if self.normalize:
            mixed_delta /= divisor

        if (
            self.method.sparsification_method
            == SparsificationMethod.rank_magnitude_sampling
        ):
            lambda_factor = tvs[0]["lambda"]
            mixed_delta *= lambda_factor

        return (base + mixed_delta).to(base.dtype)

    def group_label(self) -> Optional[str]:
        return self.tensors.group_label()


def swapping_method(base, x, parameters):
    def swap_values(shape, n, base, x):
        if x.dim() == 2:
           rows, cols = shape
           rows_range = torch.arange(rows).view(-1, 1)
           cols_range = torch.arange(cols).view(1, -1)
           mask = ((rows_range + cols_range) % n == 0).to(base.device.type).bool()
           x = torch.where(mask, x, base)
        else:
           rows_range = torch.arange(shape[0])
           mask = ((rows_range) % n == 0).to(base.device.type).bool()
           x = torch.where(mask, x, base)
        return x

    def rand_mask(base, x, percent, seed=None):
        oldseed = torch.seed()
        if seed is not None:
            torch.manual_seed(seed)
        random = torch.rand(base.shape)
        mask = (random <= percent).to(base.device.type).bool()
        del random
        torch.manual_seed(oldseed)
        x = torch.where(mask, x, base) 
        return x
    
    bt = base.dtype
    if x.device.type == "cpu":
        x = x.to(torch.float32)
        base = base.to(torch.float32)

    diagonal_offset = None
    diagonal_offset = parameters.get('diagonal_offset')
    random_mask = parameters.get('random_mask')
    random_mask_seed = parameters.get('random_mask_seed')
    random_mask_seed = int(random_mask_seed) if random_mask_seed is not None else random_mask_seed

    assert (diagonal_offset is not None) and (diagonal_offset % 1 == 0) and (diagonal_offset >= 2), "The diagonal_offset must be an integer greater than or equal to 2."
        
    if random_mask != 0.0:
       assert (random_mask is not None) and (random_mask < 1.0) and (random_mask > 0.0) , "The random_mask parameter can't be empty, 0, 1, or None, it must be a number between 0 and 1."
       assert random_mask_seed is None or (isinstance(random_mask_seed, int) and random_mask_seed % 1 == 0), "The random_mask_seed parameter must be None or an integer, None is a random seed."
       x = rand_mask(base, x, random_mask, random_mask_seed)

    else:
       if parameters.get('invert_offset') == False:
           x = swap_values(x.shape, diagonal_offset, base, x)
       else:
           x = swap_values(x.shape, diagonal_offset, x, base)

    del base
    return x.to(bt)


def get_task_vectors(
    weight_info: WeightInfo,
    base_model: ModelReference,
    tensors: ImmutableMap[ModelReference, torch.Tensor],
    tensor_parameters: ImmutableMap[ModelReference, ImmutableMap[str, Any]],
    swapping: bool,
) -> Tuple[List[Dict[str, Any]], torch.Tensor]:
    keys = list(tensors.keys())
    base = tensors[base_model]
    parameter_name = weight_info.name

    res = []
    for model in keys:
        if model == base_model:
            continue

        x = tensors[model].to(base.dtype)

        if x.shape != base.shape:
            if weight_info.is_embed:
                x = x[: base.shape[0], : base.shape[1]]
                logging.warning(f"Using submatrix of {model}:{parameter_name}")
            else:
                logging.warning(
                    f"skipping {model}:{parameter_name} due to size mismatch"
                )
                continue

        if swapping:
            x = swapping_method(base, x, dict(tensor_parameters[model].items()))
        

        delta = x - base
        del x
        del tensors[model]

        d = {}
        d["model"] = model
        d["delta"] = delta
        for p in tensor_parameters[model]:
            d[p] = tensor_parameters[model][p]
        res.append(d)
    return res, base


def get_mask(
    delta: torch.Tensor,
    method: Literal["sum", "count"] = "sum",
    mask_dtype: Optional[torch.dtype] = None,
):
    """Returns a mask determining which delta vectors should be merged
    into the final model.

    For the methodology described in the TIES paper use 'sum'. For a
    simpler naive count of signs, use 'count'."""
    if mask_dtype is None:
        mask_dtype = delta.dtype

    sign = delta.sign().to(mask_dtype)

    if method == "sum":
        sign_weight = delta.sum(dim=0)
        majority_sign = (sign_weight >= 0).to(mask_dtype) * 2 - 1
        del sign_weight
    elif method == "count":
        majority_sign = (sign.sum(dim=0) >= 0).to(mask_dtype) * 2 - 1
    else:
        raise RuntimeError(f'Unimplemented mask method "{method}"')

    return sign == majority_sign<|MERGE_RESOLUTION|>--- conflicted
+++ resolved
@@ -149,13 +149,12 @@
                 kwargs = {}
                 if "gamma" in tv_info:
                     kwargs["gamma"] = tv_info["gamma"]
-<<<<<<< HEAD
-=======
+
 
                 if "epsilon" in tv_info:
                     kwargs["epsilon"] = tv_info["epsilon"]
 
->>>>>>> 619f4e42
+
                 tv_info["delta"] = sparsify(
                     tv_info["delta"],
                     density=tv_info["density"],
