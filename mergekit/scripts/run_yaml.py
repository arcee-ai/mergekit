--- conflicted
+++ resolved
@@ -31,65 +31,10 @@
 )
 @add_merge_options
 def main(
-<<<<<<< HEAD
-    config_file: Annotated[str, typer.Argument(help="YAML configuration file")],
-    out_path: Annotated[str, typer.Argument(help="Path to write result model")],
-    lora_merge_cache: Annotated[
-        Optional[str],
-        typer.Option(help="Path to store merged LORA models", metavar="PATH"),
-    ] = None,
-    transformers_cache: Annotated[
-        Optional[str],
-        typer.Option(
-            help="Override storage path for downloaded models", metavar="PATH"
-        ),
-    ] = None,
-    cuda: Annotated[
-        bool, typer.Option(help="Perform matrix arithmetic on GPU")
-    ] = False,
-    low_cpu_memory: Annotated[
-        bool,
-        typer.Option(
-            help="Store results and intermediate values on GPU. Useful if VRAM > RAM"
-        ),
-    ] = False,
-    copy_tokenizer: Annotated[
-        bool, typer.Option(help="Copy a tokenizer to the output")
-    ] = True,
-    allow_crimes: Annotated[
-        bool, typer.Option(help="Allow mixing architectures")
-    ] = False,
-    out_shard_size: Annotated[
-        Optional[int],
-        typer.Option(
-            help="Number of parameters per output shard  [default: 5B]",
-            parser=parse_kmb,
-            show_default=False,
-            metavar="NUM",
-        ),
-    ] = parse_kmb("5B"),
-    verbose: Annotated[bool, typer.Option("-v", help="Verbose logging")] = False,
-    trust_remote_code: Annotated[
-        bool, typer.Option(help="Trust remote code when merging LoRAs")
-    ] = False,
-    clone_tensors: Annotated[
-        bool,
-        typer.Option(
-            help="Clone tensors before saving, to allow multiple occurrences of the same layer"
-        ),
-    ] = False,
-    lazy_unpickle: Annotated[
-        bool, typer.Option(help="Experimental lazy unpickler for lower memory usage")
-    ] = False,
-    write_model_card: Annotated[
-        bool, typer.Option(help="Output README.md for huggingface hub")
-    ] = True,
-=======
     merge_options: MergeOptions,
     config_file: str,
     out_path: str,
     verbose: bool,
->>>>>>> b305a0a0
 ):
     logging.basicConfig(level=logging.INFO if verbose else logging.WARNING)
 
@@ -102,24 +47,8 @@
     run_merge(
         merge_config,
         out_path,
-<<<<<<< HEAD
-        options=MergeOptions(
-            lora_merge_cache=lora_merge_cache,
-            transformers_cache=transformers_cache,
-            cuda=cuda,
-            low_cpu_memory=low_cpu_memory,
-            copy_tokenizer=copy_tokenizer,
-            allow_crimes=allow_crimes,
-            out_shard_size=out_shard_size,
-            trust_remote_code=trust_remote_code,
-            clone_tensors=clone_tensors,
-            lazy_unpickle=lazy_unpickle,
-            write_model_card=write_model_card,
-        ),
+        options=merge_options,
         config_source=config_source,
-=======
-        options=merge_options,
->>>>>>> b305a0a0
     )
 
 
