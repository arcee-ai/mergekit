# mergekit

`mergekit` is a toolkit for merging pre-trained language models. `mergekit` uses an out-of-core approach to perform unreasonably elaborate merges in resource-constrained situations. Merges can be run entirely on CPU or accelerated with as little as 8 GB of VRAM. Many merging algorithms are supported, with more coming as they catch my attention.

## Contents

- [Why Merge Models?](#why-merge-models)
- [Features](#features)
- [Installation](#installation)
- [Usage](#usage)
- [Merge Configuration](#merge-configuration)
  - [Parameter Specification](#parameter-specification)
  - [Tokenizer Configuration](#tokenizer-configuration)
  - [Chat Template Configuration](#chat-template-configuration)
  - [Examples](#examples)
- [Merge Methods](#merge-methods)
- [LoRA extraction](#lora-extraction)
- [Mixture of Experts merging](#mixture-of-experts-merging)
- [Evolutionary merge methods](#evolutionary-merge-methods)
- [Merge in the Cloud](#-merge-in-the-cloud-)
- [Citation](#citation)

## Why Merge Models?

Model merging is a powerful technique that allows combining the strengths of different models without the computational overhead of ensembling or the need for additional training. By operating directly in the weight space of models, merging can:

- Combine multiple specialized models into a single versatile model
- Transfer capabilities between models without access to training data
- Find optimal trade-offs between different model behaviors
- Improve performance while maintaining inference costs
- Create new capabilities through creative model combinations

Unlike traditional ensembling which requires running multiple models, merged models maintain the same inference cost as a single model while often achieving comparable or superior performance.

## Features

Key features of `mergekit` include:

- Supports Llama, Mistral, GPT-NeoX, StableLM, and more
- Many [merge methods](#merge-methods)
- GPU or CPU execution
- Lazy loading of tensors for low memory use
- Interpolated gradients for parameter values (inspired by Gryphe's [BlockMerge_Gradient](https://github.com/Gryphe/BlockMerge_Gradient) script)
- Piecewise assembly of language models from layers ("Frankenmerging")
- [Mixture of Experts merging](#mixture-of-experts-merging)
- [LORA extraction](#lora-extraction)
- [Evolutionary merge methods](#evolutionary-merge-methods)

🌐 GUI Launch Alert 🤗 - We are excited to announce the launch of a mega-GPU backed graphical user interface for mergekit in Arcee! This GUI simplifies the merging process, making it more accessible to a broader audience. Check it out and contribute at the [Arcee App](https://app.arcee.ai). There is also a [Hugging Face Space](https://huggingface.co/mergekit-community) with limited amounts of GPUs.

## Installation

```sh
git clone https://github.com/arcee-ai/mergekit.git
cd mergekit

pip install -e .  # install the package and make scripts available
```

If the above fails with the error of:

```
ERROR: File "setup.py" or "setup.cfg" not found. Directory cannot be installed in editable mode:
(A "pyproject.toml" file was found, but editable mode currently requires a setuptools-based build.)
```

You may need to upgrade pip to > 21.3 with the command `python3 -m pip install --upgrade pip`

## Usage

The script `mergekit-yaml` is the main entry point for `mergekit`. It takes a YAML configuration file and an output path, like so:

```sh
mergekit-yaml path/to/your/config.yml ./output-model-directory [--cuda] [--lazy-unpickle] [--allow-crimes] [... other options]
```

This will run the merge and write your merged model to `./output-model-directory`.

For more information on the arguments accepted by `mergekit-yaml` run the command `mergekit-yaml --help`.

### Uploading to Huggingface

When you have a merged model you're happy with, you may want to share it on the Hugging Face Hub. `mergekit` generates a `README.md` for your merge with some basic information for a model card. You can edit it to include more details about your merge, like giving it a good name or explaining what it's good at; rewrite it entirely; or use the generated `README.md` as-is. It is also possible to edit your `README.md` online once it has been uploaded to the Hub.

Once you're happy with your model card and merged model, you can upload it to the Hugging Face Hub using the [huggingface_hub](https://huggingface.co/docs/huggingface_hub/index) Python library.

```sh
# log in to huggingface with an access token (must have write permission)
huggingface-cli login
# upload your model
huggingface-cli upload your_hf_username/my-cool-model ./output-model-directory .
```

The [documentation](https://huggingface.co/docs/huggingface_hub/guides/cli#huggingface-cli-upload) for `huggingface_hub` goes into more detail about other options for uploading.

## Merge Configuration

Merge configurations are YAML documents specifying the operations to perform in order to produce your merged model.
Below are the primary elements of a configuration file:

- `merge_method`: Specifies the method to use for merging models. See [Merge Methods](#merge-methods) for a list.
- `slices`: Defines slices of layers from different models to be used. This field is mutually exclusive with `models`.
- `models`: Defines entire models to be used for merging. This field is mutually exclusive with `slices`.
- `base_model`: Specifies the base model used in some merging methods.
- `parameters`: Holds various parameters such as weights and densities, which can also be specified at different levels of the configuration.
- `dtype`: Specifies the data type used for the merging operation.
- `tokenizer` or `tokenizer_source`: Determines how to construct a tokenizer for the merged model.
- `chat_template`: Specifies a chat template for the merged model.

### Parameter Specification

Parameters are flexible and can be set with varying precedence. They can be specified conditionally using tensor name filters, which allows finer control such as differentiating between attention heads and fully connected layers.

Parameters can be specified as:

- **Scalars**: Single floating-point values.
- **Gradients**: List of floating-point values, specifying an interpolated gradient.

The parameters can be set at different levels, with decreasing precedence as follows:

1. `slices.*.sources.parameters` - applying to a specific input slice
2. `slices.*.parameters` - applying to a specific output slice
3. `models.*.parameters` or `input_model_parameters` - applying to any tensors coming from specific input models
4. `parameters` - catchall

### Tokenizer Configuration

The tokenizer behavior can be configured in two ways: using the new `tokenizer` field (recommended) or the legacy `tokenizer_source` field (maintained for backward compatibility). These fields are mutually exclusive - you should use one or the other, not both.

#### Modern Configuration (tokenizer)

The `tokenizer` field provides fine-grained control over vocabulary and embeddings:

```yaml
tokenizer:
  source: "union"  # or "base" or a specific model path
  tokens:          # Optional: configure specific tokens
    <token_name>:
      source: ...  # Specify embedding source
      force: false # Optional: force this embedding for all models
  pad_to_multiple_of: null  # Optional: pad vocabulary size
```

##### Tokenizer Source

The `source` field determines the vocabulary of the output model:

- `union`: Combine vocabularies from all input models (default)
- `base`: Use vocabulary from the base model
- `"path/to/model"`: Use vocabulary from a specific model

##### Token Embedding Handling

When merging models with different vocabularies, mergekit uses smart defaults to handle token embeddings:

- If a token exists in the base model, its embedding is used as the default
- If only one model has the token, that model's embedding is used
- Otherwise, an average of all available embeddings is used

You can override these defaults for specific tokens:

```yaml
tokenizer:
  source: union
  tokens:
    # Use embedding from a specific model
    <|im_start|>:
      source: "path/to/chatml/model"

    # Force a specific embedding for all models
    <|special|>:
      source: "path/to/model"
      force: true

    # Map a token to another model's token embedding
    <|renamed_token|>:
      source:
        kind: "model_token"
        model: "path/to/model"
        token: "<|original_token|>"  # or use token_id: 1234
```

##### Practical Example

Here's how you might preserve both Llama 3 Instruct and ChatML prompt formats when merging models:

```yaml
tokenizer:
  source: union
  tokens:
    # ChatML tokens
    <|im_start|>:
      source: "chatml_model"
    <|im_end|>:
      source: "chatml_model"

    # Llama 3 tokens - force original embeddings
    <|start_header_id|>:
      source: "llama3_model"
      force: true
    <|end_header_id|>:
      source: "llama3_model"
      force: true
    <|eot_id|>:
      source: "llama3_model"
      force: true
```

#### Legacy Configuration (tokenizer_source)

For backward compatibility, the `tokenizer_source` field is still supported:

```yaml
tokenizer_source: "union"  # or "base" or a model path
```

This provides basic tokenizer selection but lacks the fine-grained control of the modern `tokenizer` field.

### Chat Template Configuration

The optional `chat_template` field allows overriding the chat template used for the merged model.

```yaml
chat_template: "auto"  # or a template name or Jinja2 template
```

Options include:

- `"auto"`: Automatically select the most common template among input models
- Built-in templates: `"alpaca"`, `"chatml"`, `"llama3"`, `"mistral"`, `"exaone"`
- A Jinja2 template string for custom formatting

### Examples

Several examples of merge configurations are available in [`examples/`](examples/).

## Merge Methods

A quick overview of the currently supported merge methods:

| Method                                                                                           | `merge_method` value | Multi-Model | Uses base model |
| ------------------------------------------------------------------------------------------------ | -------------------- | ----------- | --------------- |
| Linear ([Model Soups](https://arxiv.org/abs/2203.05482))                                         | `linear`             | ✅          | ❌              |
| SLERP                                                                                            | `slerp`              | ❌          | ✅              |
| [Task Arithmetic](https://arxiv.org/abs/2212.04089)                                              | `task_arithmetic`    | ✅          | ✅              |
| [TIES](https://arxiv.org/abs/2306.01708)                                                         | `ties`               | ✅          | ✅              |
| [DARE](https://arxiv.org/abs/2311.03099) [TIES](https://arxiv.org/abs/2306.01708)                | `dare_ties`          | ✅          | ✅              |
| [DARE](https://arxiv.org/abs/2311.03099) [Task Arithmetic](https://arxiv.org/abs/2212.04089)     | `dare_linear`        | ✅          | ✅              |
| Passthrough                                                                                      | `passthrough`        | ❌          | ❌              |
| [Model Breadcrumbs](https://arxiv.org/abs/2312.06795)                                            | `breadcrumbs`        | ✅          | ✅              |
| [Model Breadcrumbs](https://arxiv.org/abs/2312.06795) + [TIES](https://arxiv.org/abs/2306.01708) | `breadcrumbs_ties`   | ✅          | ✅              |
| [Model Stock](https://arxiv.org/abs/2403.19522)                                                  | `model_stock`        | ✅          | ✅              |
<<<<<<< HEAD
| NuSLERP                                                                                          | `nuslerp`            | ❌          | ✅              |
=======
| [DELLA](https://arxiv.org/abs/2406.11617)                                                  | `della`        | ✅          | ✅              |
| [DELLA](https://arxiv.org/abs/2406.11617) [Task Arithmetic](https://arxiv.org/abs/2212.04089)                                                  | `della_linear`        | ✅          | ✅              |
>>>>>>> 00f8bf43

### Linear

The classic merge method - a simple weighted average.

Parameters:

- `weight` - relative (or absolute if `normalize=False`) weighting of a given tensor
- `normalize` - if true, the weights of all models contributing to a tensor will be normalized. Default behavior.

### SLERP

Spherically interpolate the parameters of two models. One must be set as `base_model`.

Parameters:

- `t` - interpolation factor. At `t=0` will return `base_model`, at `t=1` will return the other one.

### [Task Arithmetic](https://arxiv.org/abs/2212.04089)

Computes "task vectors" for each model by subtracting a base model. Merges the task vectors linearly and adds back the base. Works great for models that were fine tuned from a common ancestor. Also a super useful mental framework for several of the more involved merge methods.

Parameters: same as [Linear](#linear)

### [TIES](https://arxiv.org/abs/2306.01708)

Builds on the task arithmetic framework. Resolves interference between models by sparsifying the task vectors and applying a sign consensus algorithm. Allows you to merge a larger number of models and retain more of their strengths.

Parameters: same as [Linear](#linear), plus:

- `density` - fraction of weights in differences from the base model to retain

### [DARE](https://arxiv.org/abs/2311.03099)

In the same vein as TIES, sparsifies task vectors to reduce interference. Differs in that DARE uses random pruning with a novel rescaling to better match performance of the original models. DARE can be used either with the sign consensus algorithm of TIES (`dare_ties`) or without (`dare_linear`).

Parameters: same as [TIES](#ties) for `dare_ties`, or [Linear](#linear) for `dare_linear`

### Passthrough

`passthrough` is a no-op that simply passes input tensors through unmodified. It is meant to be used for layer-stacking type merges where you have only one input model. Useful for frankenmerging.

### [Model Breadcrumbs](https://arxiv.org/abs/2312.06795)

An extension of task arithmetic that discards both small and extremely large differences from the base model. As with DARE, the Model Breadcrumbs algorithm can be used with (`breadcrumbs_ties`) or without (`breadcrumbs`) the sign consensus algorithm of TIES.

Parameters: same as [Linear](#linear), plus:

- `density` - fraction of weights in differences from the base model to retain
- `gamma` - fraction of largest magnitude differences to remove

Note that `gamma` corresponds with the parameter `β` described in the paper, while `density` is the final density of the sparsified tensors (related to `γ` and `β` by `density = 1 - γ - β`). For good default values, try `density: 0.9` and `gamma: 0.01`.

### [Model Stock](https://arxiv.org/abs/2403.19522)

Uses some neat geometric properties of fine tuned models to compute good weights for linear interpolation. Requires at least three models, including a base model.

Parameters:

- `filter_wise`: if true, weight calculation will be per-row rather than per-tensor. Not recommended.

<<<<<<< HEAD
### NuSLERP

Spherically interpolate between parameters, but with more options and more sensical configuration! Does not require a base model, but can use one to do spherical interpolation of task vectors. Only works with either two models or two plus a base model.

Parameters:

- `weight`: relative weighting of a given tensor
- `nuslerp_flatten`: set to false to do row-wise/column-wise interpolation instead of treating tensors as vectors
- `nuslerp_row_wise`: SLERP row vectors instead of column vectors

To replicate the behavior of the original `slerp` method, set `weight` to `1-t` and `t` for your first and second model respectively.
=======
### [DELLA](https://arxiv.org/abs/2406.11617)

Building upon DARE, DELLA uses adaptive pruning based on parameter magnitudes. DELLA first ranks parameters in each row of delta parameters and assigns drop probabilities inversely proportional to their magnitudes. This allows it to retain more important changes while reducing interference. After pruning, it rescales the remaining parameters similar to [DARE](#dare). DELLA can be used with (`della`) or without (`della_linear`) the sign elect step of TIES

Parameters: same as [Linear](#linear), plus:

- `density` - fraction of weights in differences from the base model to retain
- `epsilon` - maximum change in drop probability based on magnitude. Drop probabilities assigned will range from `density - epsilon` to `density + epsilon`. (When selecting values for `density` and `epsilon`, ensure that the range of probabilities falls within 0 to 1)
- `lambda` - scaling factor for the final merged delta parameters before merging with the base parameters.
>>>>>>> 00f8bf43

## LoRA extraction

Mergekit allows extracting PEFT-compatible low-rank approximations of finetuned models.

### Usage

```sh
mergekit-extract-lora finetuned_model_id_or_path base_model_id_or_path output_path [--no-lazy-unpickle] --rank=desired_rank
```

## Mixture of Experts merging

The `mergekit-moe` script supports merging multiple dense models into a mixture of experts, either for direct use or for further training. For more details see the [`mergekit-moe` documentation](docs/moe.md).

## Evolutionary merge methods

See [`docs/evolve.md`](docs/evolve.md) for details.

## ✨ Merge in the Cloud ✨

We host merging on Arcee's cloud GPUs - you can launch a cloud merge in the [Arcee App](https://app.arcee.ai). Or through python - grab an ARCEE_API_KEY:

`export ARCEE_API_KEY=<your-api-key>`
`pip install -q arcee-py`

```python
import arcee
arcee.merge_yaml("bio-merge","./examples/bio-merge.yml")
```

Check your merge status at the [Arcee App](https://app.arcee.ai)

When complete, either deploy your merge:

```python
arcee.start_deployment("bio-merge", merging="bio-merge")
```

Or download your merge:

`!arcee merging download bio-merge`

## Citation

If you find `mergekit` useful in your research, please consider citing the [paper](https://aclanthology.org/2024.emnlp-industry.36/):

```bibtex
@inproceedings{goddard-etal-2024-arcees,
    title = "Arcee{'}s {M}erge{K}it: A Toolkit for Merging Large Language Models",
    author = "Goddard, Charles  and
      Siriwardhana, Shamane  and
      Ehghaghi, Malikeh  and
      Meyers, Luke  and
      Karpukhin, Vladimir  and
      Benedict, Brian  and
      McQuade, Mark  and
      Solawetz, Jacob",
    editor = "Dernoncourt, Franck  and
      Preo{\c{t}}iuc-Pietro, Daniel  and
      Shimorina, Anastasia",
    booktitle = "Proceedings of the 2024 Conference on Empirical Methods in Natural Language Processing: Industry Track",
    month = nov,
    year = "2024",
    address = "Miami, Florida, US",
    publisher = "Association for Computational Linguistics",
    url = "https://aclanthology.org/2024.emnlp-industry.36",
    doi = "10.18653/v1/2024.emnlp-industry.36",
    pages = "477--485",
    abstract = "The rapid growth of open-source language models provides the opportunity to merge model checkpoints, combining their parameters to improve performance and versatility. Advances in transfer learning have led to numerous task-specific models, which model merging can integrate into powerful multitask models without additional training. MergeKit is an open-source library designed to support this process with an efficient and extensible framework suitable for any hardware. It has facilitated the merging of thousands of models, contributing to some of the world{'}s most powerful open-source model checkpoints. The library is accessible at: https://github.com/arcee-ai/mergekit.",
}
```<|MERGE_RESOLUTION|>--- conflicted
+++ resolved
@@ -250,12 +250,9 @@
 | [Model Breadcrumbs](https://arxiv.org/abs/2312.06795)                                            | `breadcrumbs`        | ✅          | ✅              |
 | [Model Breadcrumbs](https://arxiv.org/abs/2312.06795) + [TIES](https://arxiv.org/abs/2306.01708) | `breadcrumbs_ties`   | ✅          | ✅              |
 | [Model Stock](https://arxiv.org/abs/2403.19522)                                                  | `model_stock`        | ✅          | ✅              |
-<<<<<<< HEAD
 | NuSLERP                                                                                          | `nuslerp`            | ❌          | ✅              |
-=======
-| [DELLA](https://arxiv.org/abs/2406.11617)                                                  | `della`        | ✅          | ✅              |
-| [DELLA](https://arxiv.org/abs/2406.11617) [Task Arithmetic](https://arxiv.org/abs/2212.04089)                                                  | `della_linear`        | ✅          | ✅              |
->>>>>>> 00f8bf43
+| [DELLA](https://arxiv.org/abs/2406.11617)                                                        | `della`              | ✅          | ✅              |
+| [DELLA](https://arxiv.org/abs/2406.11617) [Task Arithmetic](https://arxiv.org/abs/2212.04089)    | `della_linear`       | ✅          | ✅              |
 
 ### Linear
 
@@ -317,7 +314,6 @@
 
 - `filter_wise`: if true, weight calculation will be per-row rather than per-tensor. Not recommended.
 
-<<<<<<< HEAD
 ### NuSLERP
 
 Spherically interpolate between parameters, but with more options and more sensical configuration! Does not require a base model, but can use one to do spherical interpolation of task vectors. Only works with either two models or two plus a base model.
@@ -329,7 +325,7 @@
 - `nuslerp_row_wise`: SLERP row vectors instead of column vectors
 
 To replicate the behavior of the original `slerp` method, set `weight` to `1-t` and `t` for your first and second model respectively.
-=======
+
 ### [DELLA](https://arxiv.org/abs/2406.11617)
 
 Building upon DARE, DELLA uses adaptive pruning based on parameter magnitudes. DELLA first ranks parameters in each row of delta parameters and assigns drop probabilities inversely proportional to their magnitudes. This allows it to retain more important changes while reducing interference. After pruning, it rescales the remaining parameters similar to [DARE](#dare). DELLA can be used with (`della`) or without (`della_linear`) the sign elect step of TIES
@@ -339,7 +335,6 @@
 - `density` - fraction of weights in differences from the base model to retain
 - `epsilon` - maximum change in drop probability based on magnitude. Drop probabilities assigned will range from `density - epsilon` to `density + epsilon`. (When selecting values for `density` and `epsilon`, ensure that the range of probabilities falls within 0 to 1)
 - `lambda` - scaling factor for the final merged delta parameters before merging with the base parameters.
->>>>>>> 00f8bf43
 
 ## LoRA extraction
 
